"""Core module of kfactory.

Defines the [KCell][kfactory.kcell.KCell] providing klayout Cells with Ports
and other convenience functions.

[Instance][kfactory.kcell.Instance] are the kfactory instances used to also acquire
ports and other inf from instances.

"""
from __future__ import annotations

import functools
import importlib
import importlib.util
import inspect
import json
import socket
import types
from collections.abc import Callable, Hashable, Iterable, Iterator
from enum import Enum, IntEnum, IntFlag, auto
from hashlib import sha3_512
from pathlib import Path
from tempfile import gettempdir
from typing import TYPE_CHECKING, Any, Literal, TypeAlias, TypeVar, overload

import cachetools.func
import numpy as np
import ruamel.yaml
from pydantic import BaseModel, Field, model_validator
from pydantic_settings import BaseSettings
from typing_extensions import ParamSpec

from . import kdb, lay
from .conf import config
from .enclosure import (
    KCellEnclosure,
    LayerEnclosure,
    LayerEnclosureCollection,
    LayerSection,
)
from .port import rename_clockwise

if TYPE_CHECKING:
    # from .pdk import Pdk
    from types import ModuleType

KCellParams = ParamSpec("KCellParams")
AnyTrans = TypeVar(
    "AnyTrans", bound=kdb.Trans | kdb.DTrans | kdb.ICplxTrans | kdb.DCplxTrans
)
SerializableShape: TypeAlias = (
    kdb.Box
    | kdb.DBox
    | kdb.Edge
    | kdb.DEdge
    | kdb.EdgePair
    | kdb.DEdgePair
    | kdb.EdgePairs
    | kdb.Edges
    | lay.LayerProperties
    | kdb.Matrix2d
    | kdb.Matrix3d
    | kdb.Path
    | kdb.DPath
    | kdb.Point
    | kdb.DPoint
    | kdb.Polygon
    | kdb.DPolygon
    | kdb.SimplePolygon
    | kdb.DSimplePolygon
    | kdb.Region
    | kdb.Text
    | kdb.DText
    | kdb.Texts
    | kdb.Trans
    | kdb.DTrans
    | kdb.CplxTrans
    | kdb.ICplxTrans
    | kdb.DCplxTrans
    | kdb.VCplxTrans
    | kdb.Vector
    | kdb.DVector
)

kcl: KCLayout


class LayerEnum(int, Enum):
    """Class for having the layers stored and a mapping int <-> layer,datatype.

    This Enum can also be treated as a tuple, i.e. it implements `__getitem__`
    and `__len__`.

    Attributes:
        layer: layer number
        datatype: layer datatype
    """

    layer: int
    datatype: int
    kcl: KCLayout
    _ignore_ = "kcl"

    def __new__(cls: LayerEnum, layer: int, datatype: int) -> LayerEnum:  # type: ignore
        """Create a new Enum.

        Because it needs to act like an integer an enum is created and expanded.

        Args:
            layer: Layer number of the layer.
            datatype: Datatype of the layer.
            kcl: Base Layout object to register the layer to.
        """
        value = kcl.layer(layer, datatype)
        obj: int = int.__new__(cls, value)  # type: ignore[call-overload]
        obj._value_ = value  # type: ignore[attr-defined]
        obj.layer = layer  # type: ignore[attr-defined]
        obj.datatype = datatype  # type: ignore[attr-defined]
        return obj  # type: ignore[return-value]

    def __init_subclass__(cls, kcl: KCLayout):
        """Sets the KCLayout for the class which all layers must be created from."""
        cls.kcl = kcl

    def __getitem__(self, key: int) -> int:
        """Retrieve layer number[0] / datatype[1] of a layer."""
        if key == 0:
            return self.layer
        elif key == 1:
            return self.datatype

        else:
            raise ValueError(
                "LayerMap only has two values accessible like"
                " a list, layer == [0] and datatype == [1]"
            )

    def __len__(self) -> int:
        """A layer has length 2, layer number and datatype."""
        return 2

    def __iter__(self) -> Iterator[int]:
        """Allow for loops to iterate over the LayerEnum."""
        yield from [self.layer, self.datatype]

    def __str__(self) -> str:
        """Return the name of the LayerEnum."""
        return self.name


class KCellSettings(BaseModel, extra="allow", validate_assignment=True, frozen=True):
    @model_validator(mode="before")
    def restrict_types(
        cls, data: dict[str, Any]
    ) -> dict[str, int | float | SerializableShape | str]:
        for name, value in data.items():
            if not isinstance(value, str | int | float | SerializableShape):
                data[name] = str(value)
        return data

    def __getitem__(self, key: str) -> Any:
        return getattr(self, key)


class Info(BaseModel, extra="allow", validate_assignment=True):
    @model_validator(mode="before")
    def restrict_types(
        cls, data: dict[str, int | float | str]
    ) -> dict[str, int | float | str]:
        for name, value in data.items():
            assert isinstance(value, str | int | float), (
                "Values of the info dict only support int, float, or strings."
                f"{name}: {value}, {type(value)}"
            )

        return data

    def __getitem__(self, __key: str) -> Any:
        return getattr(self, __key)

    def __setitem__(self, __key: str, __val: str | int | float) -> None:
        setattr(self, __key, __val)


class PROPID(IntEnum):
    """Mapping for GDS properties."""

    NAME = 0


class LockedError(AttributeError):
    """Raised when a locked cell is being modified."""

    @config.logger.catch(reraise=True)
    def __init__(self, kcell: KCell):
        """Throw _locked error."""
        super().__init__(
            f"KCell {kcell.name} has been locked already."
            " Modification has been disabled. "
            "Modify the KCell in its autocell function or make a copy."
        )


class PortWidthMismatch(ValueError):
    """Error thrown when two ports don't have a matching `width`."""

    @config.logger.catch(reraise=True)
    def __init__(
        self,
        inst: Instance,
        other_inst: Instance | Port,
        p1: Port,
        p2: Port,
        *args: Any,
    ):
        """Throw error for the two ports `p1`/`p1`."""
        if isinstance(other_inst, Instance):
            super().__init__(
                f'Width mismatch between the ports {inst.cell.name}["{p1.name}"]'
                f'and {other_inst.cell.name}["{p2.name}"] ({p1.width}/{p2.width})',
                *args,
            )
        else:
            super().__init__(
                f'Width mismatch between the ports {inst.cell.name}["{p1.name}"]'
                f' and Port "{p2.name}" ({p1.width}/{p2.width})',
                *args,
            )


class PortLayerMismatch(ValueError):
    """Error thrown when two ports don't have a matching `layer`."""

    @config.logger.catch(reraise=True)
    def __init__(
        self,
        kcl: KCLayout,
        inst: Instance,
        other_inst: Instance | Port,
        p1: Port,
        p2: Port,
        *args: Any,
    ):
        """Throw error for the two ports `p1`/`p1`."""
        l1 = (
            f"{p1.layer.name}({p1.layer.__int__()})"
            if isinstance(p1.layer, LayerEnum)
            else str(kcl.layout.get_info(p1.layer))
        )
        l2 = (
            f"{p2.layer.name}({p2.layer.__int__()})"
            if isinstance(p2.layer, LayerEnum)
            else str(kcl.layout.get_info(p2.layer))
        )
        if isinstance(other_inst, Instance):
            super().__init__(
                f'Layer mismatch between the ports {inst.cell.name}["{p1.name}"]'
                f' and {other_inst.cell.name}["{p2.name}"] ({l1}/{l2})',
                *args,
            )
        else:
            super().__init__(
                f'Layer mismatch between the ports {inst.cell.name}["{p1.name}"]'
                f' and Port "{p2.name}" ({l1}/{l2})',
                *args,
            )


class PortTypeMismatch(ValueError):
    """Error thrown when two ports don't have a matching `port_type`."""

    @config.logger.catch(reraise=True)
    def __init__(
        self,
        inst: Instance,
        other_inst: Instance | Port,
        p1: Port,
        p2: Port,
        *args: Any,
    ):
        """Throw error for the two ports `p1`/`p1`."""
        if isinstance(other_inst, Instance):
            super().__init__(
                f'Type mismatch between the ports {inst.cell.name}["{p1.name}"]'
                f' and {other_inst.cell.name}["{p2.name}"]'
                f" ({p1.port_type}/{p2.port_type})",
                *args,
            )
        else:
            super().__init__(
                f'Type mismatch between the ports {inst.cell.name}["{p1.name}"]'
                f' and Port "{p2.name}" ({p1.port_type}/{p2.port_type})',
                *args,
            )


class FrozenError(AttributeError):
    """Raised if a KCell has been frozen and shouldn't be modified anymore."""

    pass


def default_save() -> kdb.SaveLayoutOptions:
    """Default options for saving GDS/OAS."""
    save = kdb.SaveLayoutOptions()
    save.gds2_write_cell_properties = True
    save.gds2_write_file_properties = True
    save.gds2_write_timestamps = False
    # save.write_context_info = False  # True

    return save


class PortCheck(IntFlag):
    opposite = auto()
    width = auto()
    layer = auto()
    port_type = auto()
    all_opposite = opposite + width + port_type + layer
    all_overlap = width + port_type + layer


@config.logger.catch(reraise=True)
def port_check(p1: Port, p2: Port, checks: PortCheck = PortCheck.all_opposite) -> None:
    if checks & PortCheck.opposite:
        assert (
            p1.trans == p2.trans * kdb.Trans.R180
            or p1.trans == p2.trans * kdb.Trans.M90
        ), ("Transformations of ports not matching for opposite check" f"{p1=} {p2=}")
    if (checks & PortCheck.opposite) == 0:
        assert (
            p1.trans == p2.trans or p1.trans == p2.trans * kdb.Trans.M0
        ), f"Transformations of ports not matching for overlapping check {p1=} {p2=}"
    if checks & PortCheck.width:
        assert p1.width == p2.width, f"Width mismatch for {p1=} {p2=}"
    if checks & PortCheck.layer:
        assert p1.layer == p2.layer, f"Layer mismatch for {p1=} {p2=}"
    if checks & PortCheck.port_type:
        assert p1.port_type == p2.port_type, f"Port type mismatch for {p1=} {p2=}"


def get_cells(
    modules: Iterable[ModuleType], verbose: bool = False
) -> dict[str, KCellFactory]:
    """Returns KCells (KCell functions) from a module or list of modules.

    Args:
        modules: module or iterable of modules.
        verbose: prints in case any errors occur.
    """
    cells = {}
    for module in modules:
        for t in inspect.getmembers(module):
            if callable(t[1]) and t[0] != "partial":
                try:
                    r = inspect.signature(t[1]).return_annotation
                    if r == KCell or (isinstance(r, str) and r.endswith("KCell")):
                        cells[t[0]] = KCellFactory(name=t[0], factory=t[1])
                except ValueError:
                    if verbose:
                        print(f"error in {t[0]}")
    return cells


class LayerEnclosureModel(BaseModel):
    """PDK access model for LayerEnclsoures."""

    enclosure_map: dict[str, LayerEnclosure] = Field(default={})

    def __getitem__(self, __key: str) -> LayerEnclosure:
        """Retrieve element by string key."""
        return self.enclosure_map[__key]

    def __getattr__(self, __key: str) -> LayerEnclosure:
        """Retrieve attribute by key."""
        return self.enclosure_map[__key]


# class CellFactoryModel(BaseModel, arbitrary_types_allowed=True):
#     """PDK access model for KCellFactories."""

#     cellfactory_map: dict[str, CellFactory] = Field(default={})

#     def __getitem__(self, __key: str) -> CellFactory:
#         """Retrieve element by string key."""
#         return self.cellfactory_map[__key]

#     def __getattr__(self, __key: str) -> CellFactory:
#         """Retrieve attribute by key."""
#         return self.cellfactory_map[__key]


class KCell:
    """KLayout cell and change its class to KCell.

    A KCell is a dynamic proxy for kdb.Cell. It has all the
    attributes of the official KLayout class. Some attributes have been adjusted
    to return KCell specific sub classes. If the function is listed here in the
    docs, they have been adjusted for KFactory specifically. This object will
    transparently proxy to kdb.Cell. Meaning any attribute not directly
    defined in this class that are available from the KLayout counter part can
    still be accessed. The pure KLayout object can be accessed with
    `_kdb_cell`.

    Attributes:
        kcl: Library object that is the manager of the KLayout
        settings: A dictionary containing settings populated by the
            [cell][kfactory.kcell.cell] decorator.
        info: Dictionary for storing additional info if necessary. This is not
            passed to the GDS and therefore not reversible.
        _kdb_cell: Pure KLayout cell object.
        _locked: If set the cell shouldn't be modified anymore.
        ports: Manages the ports of the cell.
    """

    yaml_tag: str = "!KCell"
    _ports: Ports
    _settings: KCellSettings
    _info: Info
    d: UMKCell
    kcl: KCLayout

    def __init__(
        self,
        name: str | None = None,
        kcl: KCLayout | None = None,
        kdb_cell: kdb.Cell | None = None,
        ports: Ports | None = None,
    ):
        """Constructor of KCell.

        Args:
            name: Name of the cell, if None will autogenerate name to
                "Unnamed_<cell_index>".
            kcl: KCLayout the cell should be attached to.
            kdb_cell: If not `None`, a KCell will be created from and existing
                KLayout Cell
            ports: Attach an existing [Ports][kfactory.kcell.Ports] object to the KCell,
                if `None` create an empty one.
        """
        if kcl is None:
            kcl = _get_default_kcl()
        self.kcl = kcl
        self.insts: Instances = Instances()
        self._settings: KCellSettings = KCellSettings()
        self.info: Info = Info()
        self._locked = False
        if name is None:
            _name = "Unnamed_!"
        else:
            _name = name
        self._kdb_cell = kdb_cell or kcl.create_cell(_name)
        if _name == "Unnamed_!":
            self._kdb_cell.name = f"Unnamed_{self.cell_index()}"
        self.kcl.register_cell(self, allow_reregister=True)
        self.ports: Ports = ports or Ports(self.kcl)
        self.complex = False

        if kdb_cell is not None:
            for inst in kdb_cell.each_inst():
                self.insts.append(Instance(self.kcl, inst))
        self.d = UMKCell(self)

    def __getitem__(self, key: int | str | None) -> Port:
        """Returns port from instance."""
        return self.ports[key]

    @property
    def settings(self) -> KCellSettings:
        """Settings dictionary set by the [@cell][kfactory.kcell.cell] decorator."""
        return self._settings

    @property
    def name(self) -> str:
        """Name of the KCell."""
        return self._kdb_cell.name

    @name.setter
    def name(self, value: str) -> None:
        if self._locked:
            raise LockedError(self)
        self._kdb_cell.name = value

    @property
    def prop_id(self) -> int:
        """Gets the properties ID associated with the cell."""
        return self._kdb_cell.prop_id

    @prop_id.setter
    def prop_id(self, value: int) -> None:
        if self._locked:
            raise LockedError(self)
        self._kdb_cell.prop_id = value

    @property
    def ghost_cell(self) -> bool:
        """Returns a value indicating whether the cell is a "ghost cell"."""
        return self._kdb_cell.ghost_cell

    @ghost_cell.setter
    def ghost_cell(self, value: bool) -> None:
        if self._locked:
            raise LockedError(self)
        self._kdb_cell.ghost_cell = value

    def __getattr__(self, name):  # type: ignore[no-untyped-def]
        """If KCell doesn't have an attribute, look in the KLayout Cell."""
        return getattr(self._kdb_cell, name)

    def dup(self) -> KCell:
        """Copy the full cell.

        Sets `_locked` to `False`

        Returns:
            cell: Exact copy of the current cell.
                The name will have `$1` as duplicate names are not allowed
        """
        kdb_copy = self._kdb_copy()

        c = KCell(kcl=self.kcl, kdb_cell=kdb_copy)
        c.ports = self.ports.copy()
        for inst in kdb_copy.each_inst():
            c.insts.append(Instance(self.kcl, instance=inst))

        c._settings = self.settings.model_copy()
        c.info = self.info.model_copy()

        return c

    def __copy__(self) -> KCell:
        """Enables use of `copy.copy` and `copy.deep_copy`."""
        return self.dup()

    def add_port(
        self, port: Port, name: str | None = None, keep_mirror: bool = False
    ) -> None:
        """Add an existing port. E.g. from an instance to propagate the port.

        Args:
            port: The port to add.
            name: Overwrite the name of the port
            keep_mirror: Keep the mirror part of the transformation of a port if
                `True`, else set the mirror flag to `False`.
        """
        if self._locked:
            raise LockedError(self)
        self.ports.add_port(port=port, name=name, keep_mirror=keep_mirror)

    def add_ports(
        self, ports: Iterable[Port], prefix: str = "", keep_mirror: bool = False
    ) -> None:
        """Add a sequence of ports to the cells.

        Can be useful to add all ports of a instance for example.

        Args:
            ports: list/tuple (anything iterable) of ports.
            prefix: string to add in front of all the port names
            keep_mirror: Keep the mirror part of the transformation of a port if
                `True`, else set the mirror flag to `False`.
        """
        if self._locked:
            raise LockedError(self)
        self.ports.add_ports(ports=ports, prefix=prefix, keep_mirror=keep_mirror)

    @classmethod
    def from_yaml(
        cls: Callable[..., KCell],
        constructor: Any,
        node: Any,
        verbose: bool = False,
    ) -> KCell:
        """Internal function used by the placer to convert yaml to a KCell."""
        d = ruamel.yaml.constructor.SafeConstructor.construct_mapping(
            constructor,
            node,
            deep=True,
        )
        cell = cls(d["name"])
        if verbose:
            print(f"Building {d['name']}")
        cell.ports = d.get("ports", Ports(ports=[], kcl=cell.kcl))
        cell._settings = KCellSettings(**d.get("settings", {}))
        for inst in d.get("insts", []):
            if "cellname" in inst:
                _cell = cell.kcl[inst["cellname"]]
            elif "cellfunction" in inst:
                module_name, fname = inst["cellfunction"].rsplit(".", 1)
                module = importlib.import_module(module_name)
                cellf = getattr(module, fname)
                _cell = cellf(**inst["settings"])
                del module
            else:
                raise NotImplementedError(
                    'To define an instance, either a "cellfunction" or'
                    ' a "cellname" needs to be defined'
                )
            t = inst.get("trans", {})
            if isinstance(t, str):
                cell.create_inst(
                    _cell,
                    kdb.Trans.from_s(inst["trans"]),
                )
            else:
                angle = t.get("angle", 0)
                mirror = t.get("mirror", False)

                kinst = cell.create_inst(
                    _cell,
                    kdb.Trans(angle, mirror, 0, 0),
                )

                x0_yml = t.get("x0", DEFAULT_TRANS["x0"])
                y0_yml = t.get("y0", DEFAULT_TRANS["y0"])
                x_yml = t.get("x", DEFAULT_TRANS["x"])
                y_yml = t.get("y", DEFAULT_TRANS["y"])
                margin = t.get("margin", DEFAULT_TRANS["margin"])
                margin_x = margin.get(
                    "x", DEFAULT_TRANS["margin"]["x"]  # type: ignore[index]
                )
                margin_y = margin.get(
                    "y", DEFAULT_TRANS["margin"]["y"]  # type: ignore[index]
                )
                margin_x0 = margin.get(
                    "x0", DEFAULT_TRANS["margin"]["x0"]  # type: ignore[index]
                )
                margin_y0 = margin.get(
                    "y0", DEFAULT_TRANS["margin"]["y0"]  # type: ignore[index]
                )
                ref_yml = t.get("ref", DEFAULT_TRANS["ref"])
                if isinstance(ref_yml, str):
                    for i in reversed(cell.insts):
                        if i.cell.name == ref_yml:
                            ref = i
                            break
                    else:
                        IndexError(f"No instance with cell name: <{ref_yml}> found")
                elif isinstance(ref_yml, int) and len(cell.insts) > 1:
                    ref = cell.insts[ref_yml]

                # margins for x0/y0 need to be in with opposite sign of
                # x/y due to them being subtracted later

                # x0
                match x0_yml:
                    case "W":
                        x0 = kinst.bbox().left - margin_x0
                    case "E":
                        x0 = kinst.bbox().right + margin_x0
                    case _:
                        if isinstance(x0_yml, int):
                            x0 = x0_yml
                        else:
                            NotImplementedError("unknown format for x0")
                # y0
                match y0_yml:
                    case "S":
                        y0 = kinst.bbox().bottom - margin_y0
                    case "N":
                        y0 = kinst.bbox().top + margin_y0
                    case _:
                        if isinstance(y0_yml, int):
                            y0 = y0_yml
                        else:
                            NotImplementedError("unknown format for y0")
                # x
                match x_yml:
                    case "W":
                        if len(cell.insts) > 1:
                            x = ref.bbox().left
                            if x_yml != x0_yml:
                                x -= margin_x
                        else:
                            x = margin_x
                    case "E":
                        if len(cell.insts) > 1:
                            x = ref.bbox().right
                            if x_yml != x0_yml:
                                x += margin_x
                        else:
                            x = margin_x
                    case _:
                        if isinstance(x_yml, int):
                            x = x_yml
                        else:
                            NotImplementedError("unknown format for x")
                # y
                match y_yml:
                    case "S":
                        if len(cell.insts) > 1:
                            y = ref.bbox().bottom
                            if y_yml != y0_yml:
                                y -= margin_y
                        else:
                            y = margin_y
                    case "N":
                        if len(cell.insts) > 1:
                            y = ref.bbox().top
                            if y_yml != y0_yml:
                                y += margin_y
                        else:
                            y = margin_y
                    case _:
                        if isinstance(y_yml, int):
                            y = y_yml
                        else:
                            NotImplementedError("unknown format for y")
                kinst.transform(kdb.Trans(0, False, x - x0, y - y0))
        type_to_class: dict[
            str,
            Callable[
                [str],
                kdb.Box
                | kdb.DBox
                | kdb.Polygon
                | kdb.DPolygon
                | kdb.Edge
                | kdb.DEdge
                | kdb.Text
                | kdb.DText,
            ],
        ] = {
            "box": kdb.Box.from_s,
            "polygon": kdb.Polygon.from_s,
            "edge": kdb.Edge.from_s,
            "text": kdb.Text.from_s,
            "dbox": kdb.DBox.from_s,
            "dpolygon": kdb.DPolygon.from_s,
            "dedge": kdb.DEdge.from_s,
            "dtext": kdb.DText.from_s,
        }

        for layer, shapes in dict(d.get("shapes", {})).items():
            linfo = kdb.LayerInfo.from_string(layer)
            for shape in shapes:
                shapetype, shapestring = shape.split(" ", 1)
                cell.shapes(cell.layout().layer(linfo)).insert(
                    type_to_class[shapetype](shapestring)
                )

        return cell

    def show(self) -> None:
        """Stream the gds to klive.

        Will create a temporary file of the gds and load it in KLayout via klive
        """
        show(self)

    def plot(self) -> None:
        """Display cell.

        Usage: Pass the kcell variable as an argument in the cell at the end
        """
        from .widgets.interactive import display_kcell

        display_kcell(self)

    def _ipython_display_(self) -> None:
        """Display a cell in a Jupyter Cell.

        Usage: Pass the kcell variable as an argument in the cell at the end
        """
        self.plot()

    def __repr__(self) -> str:
        """Return a string representation of the Cell."""
        port_names = [p.name for p in self.ports]
        return f"{self.name}: ports {port_names}, {len(self.insts)} instances"

    @property
    def ports(self) -> Ports:
        """Ports associated with the cell."""
        return self._ports

    @ports.setter
    def ports(self, new_ports: InstancePorts | Ports) -> None:
        if self._locked:
            raise LockedError(self)
        self._ports = new_ports.copy()

    @overload
    def create_port(
        self,
        *,
        name: str | None = None,
        trans: kdb.Trans,
        width: int,
        layer: LayerEnum | int,
        port_type: str = "optical",
    ) -> Port:
        ...

    @overload
    def create_port(
        self,
        *,
        name: str | None = None,
        dcplx_trans: kdb.DCplxTrans,
        dwidth: float,
        layer: LayerEnum | int,
        port_type: str = "optical",
    ) -> Port:
        ...

    @overload
    def create_port(
        self,
        *,
        name: str | None = None,
        port: Port,
    ) -> Port:
        ...

    @overload
    def create_port(
        self,
        *,
        name: str | None = None,
        width: int,
        position: tuple[int, int],
        angle: int,
        layer: LayerEnum | int,
        port_type: str = "optical",
        mirror_x: bool = False,
    ) -> Port:
        ...

    def create_port(self, **kwargs: Any) -> Port:
        """Proxy for [Ports.create_port][kfactory.kcell.Ports.create_port]."""
        if self._locked:
            raise LockedError(self)
        return self.ports.create_port(**kwargs)

    @overload
    def create_inst(
        self,
        cell: KCell | int,
        trans: kdb.Trans | kdb.ICplxTrans | kdb.Vector = kdb.Trans(),
    ) -> Instance:
        ...

    @overload
    def create_inst(
        self,
        cell: KCell | int,
        trans: kdb.Trans | kdb.ICplxTrans | kdb.Vector = kdb.Trans(),
        *,
        a: kdb.Vector,
        b: kdb.Vector,
        na: int = 1,
        nb: int = 1,
    ) -> Instance:
        ...

    def create_inst(
        self,
        cell: KCell | int,
        trans: kdb.Trans | kdb.Vector | kdb.ICplxTrans = kdb.Trans(),
        a: kdb.Vector | None = None,
        b: kdb.Vector | None = None,
        na: int = 1,
        nb: int = 1,
        libcell_as_static: bool = True,
    ) -> Instance:
        """Add an instance of another KCell.

        Args:
            cell: The cell to be added
            trans: The integer transformation applied to the reference
            a: Vector for the array.
                Needs to be in positive X-direction. Usually this is only a
                Vector in x-direction. Some foundries won't allow other Vectors.
            b: Vector for the array.
                Needs to be in positive Y-direction. Usually this is only a
                Vector in x-direction. Some foundries won't allow other Vectors.
            na: Number of elements in direction of `a`
            nb: Number of elements in direction of `b`
            libcell_as_static: If the cell is a Library cell
                (different KCLayout object), convert it to a static cell. This can cause
                name collisions that are automatically resolved by appending $1[..n] on
                the newly created cell.

        Returns:
            The created instance
        """
        if self._locked:
            raise LockedError(self)
        if isinstance(cell, int):
            ci = cell
        else:
            if cell.layout() == self.layout():
                ci = cell.cell_index()
            else:
                assert cell.layout().library() is not None
                lib_ci = self.kcl.layout.add_lib_cell(
                    cell.kcl.library, cell.cell_index()
                )
                if libcell_as_static:
                    ci = self.kcl.convert_cell_to_static(lib_ci)
                else:
                    ci = lib_ci

        if a is None:
            ca = self._kdb_cell.insert(kdb.CellInstArray(ci, trans))
        else:
            if b is None:
                b = kdb.Vector()
            ca = self._kdb_cell.insert(kdb.CellInstArray(ci, trans, a, b, na, nb))
        inst = Instance(self.kcl, ca)
        self.insts.append(inst)
        return inst

    def _kdb_copy(self) -> kdb.Cell:
        return self._kdb_cell.dup()

    def layer(self, *args: Any, **kwargs: Any) -> int:
        """Get the layer info, convenience for `klayout.db.Layout.layer`."""
        return self.kcl.layout.layer(*args, **kwargs)

    def __lshift__(self, cell: KCell) -> Instance:
        """Convenience function for [create_inst][kfactory.kcell.KCell.create_inst].

        Args:
            cell: The cell to be added as an instance
        """
        return self.create_inst(cell)

    def hash(self) -> bytes:
        """Provide a unique hash of the cell."""
        h = sha3_512()
        h.update(self.name.encode("ascii", "ignore"))

        for layer_index in self.layout().layer_indexes():
            h.update(layer_index.to_bytes(8, "big"))
            for shape in self.shapes(layer_index).each(kdb.Shapes.SRegions):
                h.update(shape.polygon.hash().to_bytes(8, "big"))
            for shape in self.shapes(layer_index).each(kdb.Shapes.STexts):
                h.update(shape.text.hash().to_bytes(8, "big"))
        port_hashs = list(sorted(p.hash() for p in self.ports._ports))
        for _hash in port_hashs:
            h.update(_hash)
        insts_hashs = list(sorted(inst.hash for inst in self.insts))
        for _hash in insts_hashs:
            h.update(_hash)
        return h.digest()

    def autorename_ports(self, rename_func: Callable[..., None] | None = None) -> None:
        """Rename the ports with the schema angle -> "NSWE" and sort by x and y.

        Args:
            rename_func: Function that takes Iterable[Port] and renames them.
                This can of course contain a filter and only rename some of the ports
        """
        if self._locked:
            raise LockedError(self)
        if rename_func is None:
            self.kcl.rename_function(self.ports._ports)
        else:
            rename_func(self.ports._ports)

    def flatten(self, prune: bool = True, merge: bool = True) -> None:
        """Flatten the cell.

        Pruning will delete the klayout.db.Cell if unused,
        but might cause artifacts at the moment.

        Args:
            prune: Delete unused child cells if they aren't used in any other KCell
            merge: Merge the shapes on all layers
        """
        if self._locked:
            raise LockedError(self)
        self._kdb_cell.flatten(False)  # prune)
        self.insts = Instances()

        if merge:
            for layer in self.layout().layer_indexes():
                reg = kdb.Region(self.begin_shapes_rec(layer))
                reg.merge()
                self.clear(layer)
                self.shapes(layer).insert(reg)

    def draw_ports(self) -> None:
        """Draw all the ports on their respective layer."""
        polys: dict[int, kdb.Region] = {}

        for port in self.ports:
            w = port.width

            if w in polys:
                poly = polys[w]
            else:
                poly = kdb.Region()
                poly.insert(
                    kdb.Polygon(
                        [
                            kdb.Point(0, -w // 2),
                            kdb.Point(0, w // 2),
                            kdb.Point(w // 2, 0),
                        ]
                    )
                )
                if w > 20:
                    poly -= kdb.Region(
                        kdb.Polygon(
                            [
                                kdb.Point(w // 20, 0),
                                kdb.Point(w // 20, -w // 2 + int(w * 2.5 // 20)),
                                kdb.Point(w // 2 - int(w * 1.41 / 20), 0),
                            ]
                        )
                    )
            polys[w] = poly
            if port._trans:
                self.shapes(port.layer).insert(poly.transformed(port.trans))
                self.shapes(port.layer).insert(
                    kdb.Text(port.name if port.name else "", port.trans)
                )
            else:
                self.shapes(port.layer).insert(poly, port.dcplx_trans)
                self.shapes(port.layer).insert(
                    kdb.Text(port.name if port.name else "", port.trans)
                )

    def write(
        self, filename: str | Path, save_options: kdb.SaveLayoutOptions = default_save()
    ) -> None:
        """Write a KCell to a GDS.

        See [KCLayout.write][kfactory.kcell.KCLayout.write] for more info.
        """
        for kcell in (self.kcl[ci] for ci in self.called_cells()):
            kcell.set_meta_data()
        self.set_meta_data()
        return self._kdb_cell.write(str(filename), save_options)

    @classmethod
    def to_yaml(cls, representer, node):  # type: ignore
        """Internal function to convert the cell to yaml."""
        d = {
            "name": node.name,
            "ports": node.ports,  # Ports.to_yaml(representer, node.ports),
        }

        insts = [
            {"cellname": inst.cell.name, "trans": inst.instance.trans.to_s()}
            for inst in node.insts
        ]
        shapes = {
            node.layout()
            .get_info(layer)
            .to_s(): [shape.to_s() for shape in node.shapes(layer).each()]
            for layer in node.layout().layer_indexes()
            if not node.shapes(layer).is_empty()
        }

        if insts:
            d["insts"] = insts
        if shapes:
            d["shapes"] = shapes
        if len(node.settings) > 0:
            d["settings"] = node.settings
        return representer.represent_mapping(cls.yaml_tag, d)

    def each_inst(self) -> Iterator[Instance]:
        """Iterates over all child instances (which may actually be instance arrays)."""
        yield from (Instance(self.kcl, inst) for inst in self._kdb_cell.each_inst())

    def each_overlapping_inst(self, b: kdb.Box | kdb.DBox) -> Iterator[Instance]:
        """Gets the instances overlapping the given rectangle."""
        yield from (
            Instance(self.kcl, inst) for inst in self._kdb_cell.each_overlapping_inst(b)
        )

    def each_touching_inst(self, b: kdb.Box | kdb.DBox) -> Iterator[Instance]:
        """Gets the instances overlapping the given rectangle."""
        yield from (
            Instance(self.kcl, inst) for inst in self._kdb_cell.each_touching_inst(b)
        )

    @overload
    def insert(
        self, inst: Instance | kdb.CellInstArray | kdb.DCellInstArray
    ) -> Instance:
        ...

    @overload
    def insert(
        self, inst: kdb.CellInstArray | kdb.DCellInstArray, property_id: int
    ) -> Instance:
        ...

    def insert(
        self,
        inst: Instance | kdb.CellInstArray | kdb.DCellInstArray,
        property_id: int | None = None,
    ) -> Instance:
        """Inserts a cell instance given by another reference."""
        if self._locked:
            raise LockedError(self)
        if isinstance(inst, Instance):
            return Instance(self.kcl, self._kdb_cell.insert(inst._instance))
        else:
            if not property_id:
                return Instance(self.kcl, self._kdb_cell.insert(inst))
            else:
                assert isinstance(inst, kdb.CellInstArray | kdb.DCellInstArray)
                return Instance(self.kcl, self._kdb_cell.insert(inst, property_id))

    @overload
    def transform(
        self,
        inst: kdb.Instance,
        trans: kdb.Trans | kdb.DTrans | kdb.ICplxTrans | kdb.DCplxTrans,
        /,
        *,
        no_warn: bool = False,
    ) -> Instance:
        ...

    @overload
    def transform(
        self,
        trans: kdb.Trans | kdb.DTrans | kdb.ICplxTrans | kdb.DCplxTrans,
        /,
        *,
        no_warn: bool = False,
    ) -> None:
        ...

    def transform(
        self,
        inst_or_trans: kdb.Instance
        | kdb.Trans
        | kdb.DTrans
        | kdb.ICplxTrans
        | kdb.DCplxTrans,
        trans: kdb.Trans | kdb.DTrans | kdb.ICplxTrans | kdb.DCplxTrans | None = None,
        /,
        *,
        no_warn: bool = False,
    ) -> Instance | None:
        """Transforms the instance or cell with the transformation given."""
        config.logger.warning(
            "You are transforming the KCell {}. It is highly discouraged to do this."
            " You probably want to transform an instance instead.",
            self.name,
        )
        if self._locked:
            raise LockedError(self)
        if trans:
            return Instance(
                self.kcl,
                self._kdb_cell.transform(
                    inst_or_trans, trans  # type: ignore[arg-type]
                ),
            )
        else:
            return self._kdb_cell.transform(inst_or_trans)  # type:ignore[arg-type]

    def set_meta_data(self) -> None:
        """Set metadata of the Cell.

        Currently, ports, settings and info will be set.
        """
        for i, port in enumerate(self.ports):
            if port.name:
                self.add_meta_info(
                    kdb.LayoutMetaInfo(
                        f"kfactory:ports:{i}:name", port.name, None, True
                    )
                )
            self.add_meta_info(
                kdb.LayoutMetaInfo(
                    f"kfactory:ports:{i}:layer",
                    self.kcl.layout.get_info(port.layer).to_s(),
                    None,
                    True,
                )
            )
            self.add_meta_info(
                kdb.LayoutMetaInfo(f"kfactory:ports:{i}:width", port.width, None, True)
            )
            self.add_meta_info(
                kdb.LayoutMetaInfo(
                    f"kfactory:ports:{i}:port_type", port.port_type, None, True
                )
            )
            if port._trans:
                self.add_meta_info(
                    kdb.LayoutMetaInfo(
                        f"kfactory:ports:{i}:trans", port._trans.to_s(), None, True
                    )
                )
            elif port._dcplx_trans:
                self.add_meta_info(
                    kdb.LayoutMetaInfo(
                        f"kfactory:ports:{i}:dcplx_trans",
                        port._dcplx_trans.to_s(),
                        None,
                        True,
                    )
                )

            info = port.info.model_dump()
            for name, value in port.info:
                info[name] = value

            for name, value in info.items():
                self.add_meta_info(
                    kdb.LayoutMetaInfo(
                        f"kfactory:ports:{i}:info:{name}",
                        value,
                        None,
                        True,
                    )
                )

        for name, setting in self.settings.model_dump().items():
            self.add_meta_info(
                kdb.LayoutMetaInfo(f"kfactory:settings:{name}", setting, None, True)
            )
        for name, info in self.info.model_dump().items():
            self.add_meta_info(
                kdb.LayoutMetaInfo(f"kfactory:info:{name}", info, None, True)
            )
        for name, info in self.info:
            self.add_meta_info(
                kdb.LayoutMetaInfo(f"kfactory:info:{name}", info, None, True)
            )

    def get_meta_data(self) -> None:
        """Read metadata from the KLayout Layout object."""
        port_dict: dict[str, Any] = {}
        settings = {}
        for meta in self.each_meta_info():
            if meta.name.startswith("kfactory:ports"):
                i, _type = meta.name.removeprefix("kfactory:ports:").split(":", 1)
                if i not in port_dict:
                    port_dict[i] = {}
                if not _type.startswith("info"):
                    port_dict[i][_type] = meta.value
                else:
                    if "info" not in port_dict[i]:
                        port_dict[i]["info"] = {}
                    port_dict[i]["info"][_type.removeprefix("info:")] = meta.value
            elif meta.name.startswith("kfactory:info"):
                self.info[meta.name.removeprefix("kfactory:info:")] = meta.value
            elif meta.name.startswith("kfactory:settings"):
                settings[meta.name.removeprefix("kfactory:settings:")] = meta.value

        self._settings = KCellSettings(**settings)

        # ports = Ports()
        self.ports = Ports(self.kcl)
        for index in sorted(port_dict.keys()):
            _d = port_dict[index]
            name = _d.get("name", None)
            port_type = _d["port_type"]
            layer = self.kcl.layout.layer(kdb.LayerInfo.from_string(_d["layer"]))
            width = _d["width"]
            trans = _d.get("trans", None)
            dcplx_trans = _d.get("dcplx_trans", None)
            _port = Port(
                name=name,
                width=width,
                layer=layer,
                trans=kdb.Trans.R0,
                kcl=self.kcl,
                port_type=port_type,
                info=_d.get("info", {}),
            )
            if trans:
                _port.trans = kdb.Trans.from_s(trans)
            elif dcplx_trans:
                _port.dcplx_trans = kdb.DCplxTrans.from_s(dcplx_trans)

            self.add_port(_port, keep_mirror=True)

    @property
    def xmin(self) -> int:
        """Returns the x-coordinate of the left edge of the bounding box."""
        return self._kdb_cell.bbox().left

    @property
    def ymin(self) -> int:
        """Returns the x-coordinate of the left edge of the bounding box."""
        return self._kdb_cell.bbox().bottom

    @property
    def xmax(self) -> int:
        """Returns the x-coordinate of the left edge of the bounding box."""
        return self._kdb_cell.bbox().right

    @property
    def ymax(self) -> int:
        """Returns the x-coordinate of the left edge of the bounding box."""
        return self._kdb_cell.bbox().top

    def netlist(self, port_types: tuple[str] = ("optical",)) -> kdb.Netlist:
        """Return a netlist with this cell as the top cell."""
        netlist = kdb.Netlist()

        for ci in self.called_cells():
            self.kcl[ci].circuit(netlist, port_types=port_types)

        self.circuit(netlist, port_types=port_types)

        return netlist

    @cachetools.cached(cache={})
    def circuit(
        self, netlist: kdb.Netlist, port_types: tuple[str] = ("optical",)
    ) -> None:
        """Create the circuit of the KCell in the given netlist."""

        def port_filter(num_port: tuple[int, Port]) -> bool:
            return num_port[1].port_type in port_types

        circ = kdb.Circuit()
        circ.name = self.name
        circ.cell_index = self.cell_index()

        inst_ports: dict[
            str, dict[str, list[tuple[int, int, Instance, Port, kdb.SubCircuit]]]
        ] = {}
        cell_ports: dict[str, dict[str, list[tuple[int, Port]]]] = {}

        # sort the cell's ports by position and layer

<<<<<<< HEAD
        portnames: set[str] = set()
=======
        c = KCell(kcl=self.kcl, kdb_cell=kdb_copy)
        c.ports = self.ports.copy()
>>>>>>> 8688ea9b

        for i, port in filter(port_filter, enumerate(self.ports)):
            _trans = port.trans.dup()
            _trans.angle = _trans.angle % 2
            _trans.mirror = False
            layer_info = self.kcl.layout.get_info(port.layer)
            layer = f"{layer_info.layer}_{layer_info.datatype}"

            if port.name in portnames:
                raise ValueError(
                    "Netlist extraction is not possible with"
                    f" colliding port names. Duplicate name: {port.name}"
                )

            v = _trans.disp
            h = f"{v.x}_{v.y}"
            if h not in cell_ports:
                cell_ports[h] = {}
            if layer not in cell_ports[h]:
                cell_ports[h][layer] = []
            cell_ports[h][layer].append((i, port))

            if port.name:
                portnames.add(port.name)

        # create nets and connect pins for each cell_port
        for h, layer_dict in cell_ports.items():
            for layer, _ports in layer_dict.items():
                net = circ.create_net(
                    "-".join(_port[1].name or f"{_port[0]}" for _port in _ports)
                )
                for i, port in _ports:
                    pin = circ.create_pin(port.name or f"{i}")
                    circ.connect_pin(pin, net)

        # sort the ports of all instances by position and layer
        for i, inst in enumerate(self.insts):
            name = inst.name or f"{i}_{inst.cell.name}"
            subc = circ.create_subcircuit(
                netlist.circuit_by_cell_index(inst.cell_index), name
            )

            for j, port in filter(port_filter, enumerate(inst.ports)):
                _trans = port.trans.dup()
                _trans.angle = _trans.angle % 2
                _trans.mirror = False
                v = _trans.disp
                h = f"{v.x}_{v.y}"
                layer_info = self.kcl.layout.get_info(port.layer)
                layer = f"{layer_info.layer}_{layer_info.datatype}"
                if h not in inst_ports:
                    inst_ports[h] = {}
                if layer not in inst_ports[h]:
                    inst_ports[h][layer] = []
                inst_ports[h][layer].append((i, j, inst, port, subc))

        # go through each position and layer and connect ports to their matching cell
        # port or connect the instance ports
        for h, inst_layer_dict in inst_ports.items():
            for layer, ports in inst_layer_dict.items():
                if h in cell_ports and layer in cell_ports[h]:
                    # connect a cell port to its matching instance port
                    cellports = cell_ports[h][layer]

                    assert len(cellports) == 1, (
                        "Netlists with directly connect cell ports"
                        " are currently not supported"
                    )
                    assert len(ports) == 1, (
                        f"Multiple instance {[port[4] for port in ports]}"
                        f"ports connected to the cell port {cellports[0]}"
                        " this is currently not supported and most likely a bug"
                    )

                    inst_port = ports[0]
                    port = inst_port[3]

                    port_check(cellports[0][1], port, PortCheck.all_overlap)
                    subc = inst_port[4]
                    subc.connect_pin(
                        subc.circuit_ref().pin_by_name(port.name or str(inst_port[1])),
                        circ.net_by_name(cellports[0][1].name or f"{cellports[0][0]}"),
                    )
                else:
                    # connect instance ports to each other
                    name = "-".join(
                        [
                            (inst.name or str(i)) + "_" + (port.name or str(j))
                            for i, j, inst, port, subc in ports
                        ]
                    )

                    net = circ.create_net(name)
                    assert len(ports) <= 2, (
                        "Optical connection with more than two ports are not supported "
                        f"{[_port[3] for _port in ports]}"
                    )
                    if len(ports) == 2:
                        port_check(ports[0][3], ports[1][3], PortCheck.all_opposite)
                        for i, j, inst, port, subc in ports:
                            subc.connect_pin(
                                subc.circuit_ref().pin_by_name(port.name or str(j)), net
                            )
        netlist.add(circ)


class KCellFactory(BaseModel):
    name: str
    factory: Callable[..., KCell]

    def __call__(self, *args: KCellParams.args, **kwargs: KCellParams.kwargs) -> KCell:
        return self.factory(*args, **kwargs)


class KCellFactories(BaseModel):
    factories: dict[str, KCellFactory] = Field(default={})

    def add(self, name: str, factory: KCellFactory) -> None:
        self.factories[name] = factory

    # def __getattr__(self, name: str) -> KCellFactory:
    #     """If KCLayout doesn't have an attribute, look in the KLayout Cell."""
    #     return self.factories[name]

    # def __getitem__(self, name: str) -> KCellFactory:
    #     return self.factories[name]

    # def __setitem__(self, name: str, factory: KCellFactory) -> None:
    #     self.factories[name] = factory

    # def __setattr__(self, name: str, factory: KCellFactory) -> None:
    #     self.factories[name] = factory


class Constants(BaseSettings):
    """Constant Model class."""

    pass


class KCLayout(BaseModel, arbitrary_types_allowed=True, extra="allow"):
    """Small extension to the klayout.db.Layout.

    It adds tracking for the [KCell][kfactory.kcell.KCell] objects
    instead of only the `klayout.db.Cell` objects.
    Additionally it allows creation and registration through `create_cell`

    All attributes of `klayout.db.Layout` are transparently accessible

    Attributes:
        editable: Whether the layout should be opened in editable mode (default: True)
        rename_function: function that takes an iterable object of ports and renames
            them
    """

    """Store layers, enclosures, cell functions, simulation_settings ...

    only one Pdk can be active at a given time.

    Attributes:
        name: PDK name.
        enclosures: dict of enclosures factories.
        cells: dict of str mapping to KCells.
        cell_factories: dict of str mapping to cell factories.
        base_pdk: a pdk to copy from and extend.
        default_decorator: decorate all cells, if not otherwise defined on the cell.
        layers: maps name to gdslayer/datatype.
            Must be of type LayerEnum.
        layer_stack: maps name to layer numbers, thickness, zmin, sidewall_angle.
            if can also contain material properties
            (refractive index, nonlinear coefficient, sheet resistance ...).
        sparameters_path: to store Sparameters simulations.
        interconnect_cml_path: path to interconnect CML (optional).
        grid_size: in um. Defaults to 1nm.
        constants: dict of constants for the PDK.

    """

    name: str | None = None
    layout: kdb.Layout
    layer_enclosures: LayerEnclosureModel
    enclosure: KCellEnclosure
    library: kdb.Library

    factories: KCellFactories = KCellFactories()
    kcells: dict[int, KCell]
    layers: type[LayerEnum]
    sparameters_path: Path | str | None
    interconnect_cml_path: Path | str | None
    constants: Constants = Field(default_factory=Constants)
    rename_function: Callable[..., None]

    def __init__(
        self,
        name: str | None = None,
        layer_enclosures: dict[str, LayerEnclosure] | LayerEnclosureModel | None = None,
        enclosure: KCellEnclosure | None = None,
        # factories: dict[str, KCellFactory] | None = None,
        layers: type[LayerEnum] | None = None,
        sparameters_path: Path | str | None = None,
        interconnect_cml_path: Path | str | None = None,
        constants: type[Constants] | None = None,
        base_kcl: KCLayout | None = None,
        port_rename_function: Callable[..., None] = rename_clockwise,
        copy_base_kcl_layers: bool = True,
    ) -> None:
        """Create a new KCLayout (PDK). Can be based on an old KCLayout.

        Args:
            name: Name of the PDK.
            layer_enclosures: Additional KCellEnclosures that should be available
                except the KCellEnclosure
            enclosure: The standard KCellEnclosure of the PDK.
            cell_factories: Functions for creating pcells from the PDK.
            cells: Fixed cells of the PDK.
            layers: A LayerEnum describing the layerstack of the PDK
            sparameters_path: Path to the sparameters config file.
            interconnect_cml_path: Path to the interconnect file.
            constants: A model containing all the constants related to the PDK.
            base_kcl: an optional basis of the PDK.
            port_rename_function: Which function to use for renaming kcell ports.
            copy_base_kcl_layers: Copy all known layers from the base if any are
                defined.
        """
        if layers is not None:
            layer_dict = {
                _layer.name: (_layer.layer, _layer.datatype) for _layer in layers
            }
        else:
            layer_dict = {}

        if base_kcl:
            name = name or base_kcl.name
            # if layers is None:
            if copy_base_kcl_layers:
                base_layer_dict = {
                    _layer.name: (_layer.layer, _layer.datatype)
                    for _layer in base_kcl.layers
                }
                base_layer_dict.update(layer_dict)
                layer_dict = base_layer_dict

                layers = self.layerenum_from_dict(
                    name=base_kcl.layers.__name__,
                    layers=layer_dict,
                )
            else:
                layers = layerenum_from_dict(layer_dict, kcl=self)
            sparameters_path = sparameters_path or base_kcl.sparameters_path
            interconnect_cml_path = (
                interconnect_cml_path or base_kcl.interconnect_cml_path
            )
            _constants = constants() if constants else base_kcl.constants.copy()
            if enclosure is None:
                enclosure = base_kcl.enclosure or KCellEnclosure([])
            if layer_enclosures is None:
                layer_enclosures = LayerEnclosureModel()
        else:
            name = name
            # layer_enclosures = layer_enclosures
            # enclosure = enclosure or KCellEnclosure(enclosures=[])
            # cell_factories = cell_factories
            layers = self.layerenum_from_dict(name="LAYER", layers=layer_dict)
            sparameters_path = sparameters_path
            interconnect_cml_path = interconnect_cml_path
            _constants = constants() if constants else Constants()
            if enclosure is None:
                enclosure = KCellEnclosure([])
            if layer_enclosures is None:
                layer_enclosures = LayerEnclosureModel()

        # self.library.layout().assign(self.kcl)
        # kcl = KCLayout()
        # library = kcl.library
        library = kdb.Library()
        layout = library.layout()

        super().__init__(
            name=name,
            kcells={},
            layer_enclosures=layer_enclosures,
            enclosure=enclosure,
            # cell_factories=cell_factories,
            layers=layers,
            sparameters_path=sparameters_path,
            interconnect_cml_path=interconnect_cml_path,
            constants=_constants,
            library=library,
            layout=layout,
            rename_function=port_rename_function,
        )

    def kcell(self, name: str | None = None, ports: Ports | None = None) -> KCell:
        """Create a new cell based ont he pdk's layout object."""
        return KCell(name=name, kcl=self, ports=ports)

    def layer_enum(
        self, name: str, layers: dict[str, tuple[int, int]]
    ) -> type[LayerEnum]:
        """Create a new LAYER enum based on the pdk's kcl."""
        return layerenum_from_dict(name=name, layers=layers, kcl=self)

    def __getattr__(self, name):  # type: ignore[no-untyped-def]
        """If KCLayout doesn't have an attribute, look in the KLayout Cell."""
        return getattr(self.layout, name)

    def layerenum_from_dict(
        self, name: str = "LAYER", *, layers: dict[str, tuple[int, int]]
    ) -> type[LayerEnum]:
        """Create a new [LayerEnum][kfactory.kcell.LayerEnum] from this KCLayout."""
        return layerenum_from_dict(layers=layers, name=name, kcl=self)

    def dup(self, init_cells: bool = True) -> KCLayout:
        """Create a duplication of the `~KCLayout` object.

        Args:
            init_cells: initialize the all cells in the new KCLayout object

        Returns:
            Copy of itself
        """
        kcl = KCLayout()
        kcl.layout.assign(self.layout.dup())
        if init_cells:
            for i, kc in self.kcells.items():
                kcl.kcells[i] = KCell(
                    name=kc.name,
                    kcl=kcl,
                    kdb_cell=kcl.layout.cell(kc.name),
                    ports=kc.ports,
                )
                kcl.kcells[i]._settings = kc.settings.model_copy()
                kcl.kcells[i].info = kc.info.model_copy(
                    update={n: v for n, v in kc.info}
                )
        kcl.rename_function = self.rename_function
        return kcl

    def create_cell(
        self,
        name: str,
        *args: str,
        allow_duplicate: bool = False,
    ) -> kdb.Cell:
        """Create a new cell in the library.

        This shouldn't be called manually.
        The constructor of KCell will call this method.

        Args:
            name: The (initial) name of the cell.
            allow_duplicate: Allow the creation of a cell with the same name which
                already is registered in the Layout.
                This will create a cell with the name `name` + `$1` or `2..n`
                increasing by the number of existing duplicates
            args: additional arguments passed to
                `klayout.db.Layout.create_cell`

        Returns:
            klayout.db.Cell: klayout.db.Cell object created in the Layout

        """
        if allow_duplicate or (self.layout.cell(name) is None):
            # self.kcells[name] = kcell
            return self.layout.create_cell(name, *args)
        else:
            raise ValueError(
                f"Cellname {name} already exists. Please make sure the cellname is"
                " unique or pass `allow_duplicate` when creating the library"
            )

    def delete_cell(self, cell: KCell | int) -> None:
        """Delete a cell in the kcl object."""
        if isinstance(cell, int):
            self.layout.delete_cell(cell)
            del self.kcells[cell]
        else:
            ci = cell.cell_index()
            self.layout.delete_cell(ci)
            del self.kcells[ci]

    def register_cell(self, kcell: KCell, allow_reregister: bool = False) -> None:
        """Register an existing cell in the KCLayout object.

        Args:
            kcell: KCell to be registered in the KCLayout
            allow_reregister: Overwrite the existing KCell registration with this one.
                Doesn't allow name duplication.
        """

        def check_name(other: KCell) -> bool:
            return other._kdb_cell.name == kcell._kdb_cell.name

        if (kcell.cell_index() not in self.kcells) or allow_reregister:
            self.kcells[kcell.cell_index()] = kcell
        else:
            raise ValueError(
                "Cannot register a new cell with a name that already"
                " exists in the library"
            )

    def __getitem__(self, obj: str | int) -> KCell:
        """Retrieve a cell by name(str) or index(int).

        Attrs:
            obj: name of cell or cell_index
        """
        if isinstance(obj, int):
            try:
                return self.kcells[obj]
            except KeyError:
                if self.layout.cell(obj) is None:
                    raise

                kdb_c = self.layout.cell(obj)
                c = KCell(name=kdb_c.name, kcl=self, kdb_cell=self.layout.cell(obj))
                c.get_meta_data()
                return c
        else:
            if self.layout.cell(obj) is not None:
                try:
                    return self.kcells[self.layout.cell(obj).cell_index()]
                except KeyError:
                    kdb_c = self.layout.cell(obj)
                    c = KCell(name=kdb_c.name, kcl=self, kdb_cell=self.layout.cell(obj))
                    c.get_meta_data()
                    return c
            from pprint import pformat

            raise ValueError(
                f"Library doesn't have a KCell named {obj},"
                " available KCells are"
                f"{pformat(sorted([cell.name for cell in self.kcells.values()]))}"
            )

    def read(
        self,
        filename: str | Path,
        options: kdb.LoadLayoutOptions | None = None,
        register_cells: bool = False,
    ) -> kdb.LayerMap:
        """Read a GDS file into the existing Layout.

        Args:
            filename: Path of the GDS file.
            options: KLayout options to load from the GDS. Can determine how merge
                conflicts are handled for example. See
                https://www.klayout.de/doc-qt5/code/class_LoadLayoutOptions.html
            register_cells: If `True` create KCells for all cells in the GDS.
        """
        if register_cells:
            cells = set(self.layout.cells("*"))
        fn = str(Path(filename).resolve())
        if options is None:
            lm = self.layout.read(fn)
        else:
            lm = self.layout.read(fn, options)

        if register_cells:
            new_cells = set(self.layout.cells("*")) - cells
            for c in new_cells:
                kc = KCell(kdb_cell=c, kcl=self)
                kc.get_meta_data()

        return lm

    @overload
    def write(self, filename: str | Path) -> None:
        ...

    @overload
    def write(
        self,
        filename: str | Path,
        options: kdb.SaveLayoutOptions,
    ) -> None:
        ...

    @overload
    def write(
        self,
        filename: str | Path,
        options: kdb.SaveLayoutOptions = default_save(),
        set_meta: bool = True,
    ) -> None:
        ...

    def write(
        self,
        filename: str | Path,
        options: kdb.SaveLayoutOptions = default_save(),
        set_meta: bool = True,
    ) -> None:
        """Write a GDS file into the existing Layout.

        Args:
            filename: Path of the GDS file.
            options: KLayout options to load from the GDS. Can determine how merge
                conflicts are handled for example. See
                https://www.klayout.de/doc-qt5/code/class_LoadLayoutOptions.html
            set_meta: Make sure all the cells have their metadata set
        """
        for kcell in self.kcells.values():
            kcell.set_meta_data()
        return self.layout.write(str(filename), options)


def layerenum_from_dict(
    layers: dict[str, tuple[int, int]], name: str = "LAYER", kcl: KCLayout | None = None
) -> type[LayerEnum]:
    if kcl is None:
        kcl = _get_default_kcl()

    def update_namespace(ns: dict[str, Any]) -> None:
        ns.update(layers)

    return types.new_class(
        name=name,
        bases=(LayerEnum,),
        kwds={"kcl": kcl},
        exec_body=update_namespace,
    )


KCLayout.model_rebuild()
LayerSection.model_rebuild()
LayerEnclosure.model_rebuild()
KCellEnclosure.model_rebuild()
LayerEnclosureModel.model_rebuild()
LayerEnclosureCollection.model_rebuild()
kcl = KCLayout()
"""Default library object.

Any [KCell][kfactory.kcell.KCell] uses this object unless another one is
specified in the constructor."""


def _get_default_kcl() -> KCLayout:
    """Utility function to get the default kcl object."""
    return kcl


class Port:
    """A port is the photonics equivalent to a pin in electronics.

    In addition to the location and layer
    that defines a pin, a port also contains an orientation and a width.
    This can be fully represented with a transformation, integer and layer_index.


    Attributes:
        name: String to name the port.
        width: The width of the port in dbu.
        trans: Transformation in dbu. If the port can be represented in 90° intervals
            this is the safe way to do so.
        dcplx_trans: Transformation in micrometer. The port will autoconvert between
            trans and dcplx_trans on demand.
        port_type: A string defining the type of the port
        layer: Index of the layer or a LayerEnum that acts like an integer, but can
            contain layer number and datatype
        info: A dictionary with additional info. Not reflected in GDS. Copy will make a
            (shallow) copy of it.
        d: Access port info in micrometer basis such as width and position / angle.
        kcl: Link to the layout this port resides in.
    """

    yaml_tag = "!Port"
    name: str | None
    kcl: KCLayout
    width: int
    layer: int | LayerEnum
    _trans: kdb.Trans | None
    _dcplx_trans: kdb.DCplxTrans | None
    info: Info = Info()
    port_type: str
    d: UMPort

    @overload
    def __init__(
        self,
        *,
        name: str | None = None,
        width: int,
        layer: LayerEnum | int,
        trans: kdb.Trans,
        kcl: KCLayout | None = None,
        port_type: str = "optical",
        info: dict[str, int | float | str] = {},
    ):
        ...

    @overload
    def __init__(
        self,
        *,
        name: str | None = None,
        dwidth: float,
        layer: LayerEnum | int,
        dcplx_trans: kdb.DCplxTrans,
        kcl: KCLayout | None = None,
        port_type: str = "optical",
        info: dict[str, int | float | str] = {},
    ):
        ...

    @overload
    def __init__(
        self,
        *,
        name: str | None = None,
        width: int,
        layer: LayerEnum | int,
        port_type: str = "optical",
        angle: int,
        position: tuple[int, int],
        mirror_x: bool = False,
        kcl: KCLayout | None = None,
        info: dict[str, int | float | str] = {},
    ):
        ...

    @overload
    def __init__(
        self,
        *,
        name: str | None = None,
        dwidth: float,
        layer: LayerEnum | int,
        port_type: str = "optical",
        dangle: float,
        dposition: tuple[float, float],
        mirror_x: bool = False,
        kcl: KCLayout | None = None,
        info: dict[str, int | float | str] = {},
    ):
        ...

    def __init__(
        self,
        *,
        name: str | None = None,
        width: int | None = None,
        dwidth: float | None = None,
        layer: int | None = None,
        port_type: str = "optical",
        trans: kdb.Trans | str | None = None,
        dcplx_trans: kdb.DCplxTrans | str | None = None,
        angle: int | None = None,
        dangle: float | None = None,
        position: tuple[int, int] | None = None,
        dposition: tuple[float, float] | None = None,
        mirror_x: bool = False,
        port: Port | None = None,
        kcl: KCLayout | None = None,
        info: dict[str, int | float | str] = {},
    ):
        """Create a port from dbu or um based units."""
        self.kcl = kcl or _get_default_kcl()
        self.d = UMPort(self)
        self.info = Info(**info)
        if port is not None:
            self.name = port.name if name is None else name

            if port.dcplx_trans.is_complex():
                self.dcplx_trans = port.dcplx_trans
            else:
                self.trans = port.trans

            self.port_type = port.port_type
            self.layer = port.layer
            self.width = port.width
        elif (width is None and dwidth is None) or layer is None:
            raise ValueError("width, layer must be given if the 'port is None'")
        else:
            if trans is not None:
                # self.width = cast(int, width)
                if isinstance(trans, str):
                    self.trans = kdb.Trans.from_s(trans)
                else:
                    self.trans = trans.dup()
                assert width is not None
                self.width = width
                self.port_type = port_type
            elif dcplx_trans is not None:
                if isinstance(dcplx_trans, str):
                    self.dcplx_trans = kdb.DCplxTrans.from_s(dcplx_trans)
                else:
                    self.dcplx_trans = dcplx_trans.dup()
                assert dwidth is not None
                self.d.width = dwidth
                assert self.width * self.kcl.layout.dbu == float(
                    dwidth
                ), "When converting to dbu the width does not match the desired width!"
            elif width is not None:
                assert angle is not None
                assert position is not None
                self.trans = kdb.Trans(angle, mirror_x, *position)
                self.width = width
                self.port_type = port_type
            elif dwidth is not None:
                assert dangle is not None
                assert dposition is not None
                self.dcplx_trans = kdb.DCplxTrans(1, dangle, mirror_x, *dposition)

            assert layer is not None
            self.name = name
            self.layer = layer
            self.port_type = port_type

    @classmethod
    def from_yaml(cls: type[Port], constructor, node) -> Port:  # type: ignore
        """Internal function used by the placer to convert yaml to a Port."""
        d = dict(constructor.construct_pairs(node))
        return cls(**d)

    def copy(self, trans: kdb.Trans | kdb.DCplxTrans = kdb.Trans.R0) -> Port:
        """Get a copy of a port.

        Args:
            trans: an optional transformation applied to the port to be copied

        Returns:
            port: a copy of the port
        """
        info = self.info.model_dump()
        for name, value in self.info:
            info[name] = value
        if self._trans:
            if isinstance(trans, kdb.Trans):
                _trans = trans * self.trans
                return Port(
                    name=self.name,
                    trans=_trans,
                    layer=self.layer,
                    port_type=self.port_type,
                    width=self.width,
                    kcl=self.kcl,
                    info=info,
                )
            elif not trans.is_complex():
                _trans = trans.s_trans().to_itype(self.kcl.layout.dbu) * self.trans
                return Port(
                    name=self.name,
                    trans=_trans,
                    layer=self.layer,
                    port_type=self.port_type,
                    width=self.width,
                    kcl=self.kcl,
                    info=info,
                )
        if isinstance(trans, kdb.Trans):
            dtrans = kdb.DCplxTrans(trans.to_dtype(self.kcl.layout.dbu))
            _dtrans = dtrans * self.dcplx_trans
        else:
            _dtrans = trans * self.dcplx_trans
        return Port(
            name=self.name,
            dcplx_trans=_dtrans,
            dwidth=self.d.width,
            layer=self.layer,
            kcl=self.kcl,
            port_type=self.port_type,
            info=info,
        )

    @property
    def x(self) -> int:
        """X coordinate of the port in dbu."""
        return self.trans.disp.x

    @x.setter
    def x(self, value: int) -> None:
        if self._trans:
            vec = self._trans.disp
            vec.x = value
            self._trans.disp = vec
        elif self._dcplx_trans:
            vec = self.trans.disp
            vec.x = value
            self._dcplx_trans.disp = vec.to_dtype(self.kcl.layout.dbu)

    @property
    def y(self) -> int:
        """Y coordinate of the port in dbu."""
        return self.trans.disp.y

    @y.setter
    def y(self, value: int) -> None:
        if self._trans:
            vec = self._trans.disp
            vec.y = value
            self._trans.disp = vec
        elif self._dcplx_trans:
            vec = self.trans.disp
            vec.y = value
            self._dcplx_trans.disp = vec.to_dtype(self.kcl.layout.dbu)

    @property
    def trans(self) -> kdb.Trans:
        """Simple Transformation of the Port.

        If this is set with the setter, it will overwrite any transformation or
        dcplx transformation
        """
        return self._trans or self.dcplx_trans.s_trans().to_itype(self.kcl.layout.dbu)

    @trans.setter
    def trans(self, value: kdb.Trans) -> None:
        self._trans = value.dup()
        self._dcplx_trans = None

    @property
    def dcplx_trans(self) -> kdb.DCplxTrans:
        """Complex transformation (µm based).

        If the internal transformation is simple, return a complex copy.

        The setter will set a complex transformation and overwrite the internal
        transformation (set simple to `None` and the complex to the provided value.
        """
        return self._dcplx_trans or kdb.DCplxTrans(
            self.trans.to_dtype(self.kcl.layout.dbu)
        )

    @dcplx_trans.setter
    def dcplx_trans(self, value: kdb.DCplxTrans) -> None:
        if value.is_complex() or value.disp != value.disp.to_itype(
            self.kcl.layout.dbu
        ).to_dtype(self.kcl.layout.dbu):
            self._dcplx_trans = value.dup()
            self._trans = None
        else:
            self._trans = value.dup().s_trans().to_itype(self.kcl.layout.dbu)
            self._dcplx_trans = None

    @property
    def angle(self) -> int:
        """Angle of the transformation.

        In the range of `[0,1,2,3]` which are increments in 90°. Not to be confused
        with `rot` of the transformation which keeps additional info about the
        mirror flag.
        """
        return self.trans.angle

    @angle.setter
    def angle(self, value: int) -> None:
        self._trans = self.trans.dup()
        self._dcplx_trans = None
        self._trans.angle = value

    @property
    def orientation(self) -> float:
        """Returns orientation in degrees for gdsfactory compatibility."""
        return self.dcplx_trans.angle

    @orientation.setter
    def orientation(self, value: float) -> None:
        if not self.dcplx_trans.is_complex() and value in [0, 90, 180, 270]:
            self.trans.angle = int(value / 90)
        else:
            self._dcplx_trans = self.dcplx_trans
            self.dcplx_trans.angle = value

    @property
    def mirror(self) -> bool:
        """Returns `True`/`False` depending on the mirror flag on the transformation."""
        return self.trans.is_mirror()

    @mirror.setter
    def mirror(self, value: bool) -> None:
        """Setter for mirror flag on trans."""
        self._trans = self.trans.dup()
        self._dcplx_trans = None
        self._trans.mirror = value

    def hash(self) -> bytes:
        """Hash of Port."""
        h = sha3_512()
        name = self.name if self.name else ""
        h.update(name.encode("UTF-8"))
        h.update(self.trans.hash().to_bytes(8, "big"))
        h.update(self.width.to_bytes(8, "big"))
        h.update(self.port_type.encode("UTF-8"))
        h.update(self.layer.to_bytes(8, "big"))
        return h.digest()

    def __repr__(self) -> str:
        """String representation of port."""
        ln = self.layer.name if isinstance(self.layer, LayerEnum) else self.layer
        if self._trans:
            return (
                f"Port({'name: ' + self.name if self.name else ''}"
                f", width: {self.width}, trans: {self.trans.to_s()}, layer: "
                f"{ln}, port_type: {self.port_type})"
            )
        else:
            return (
                f"Port({'name: ' + self.name if self.name else ''}"
                f", dwidth: {self.d.width}, trans: {self.dcplx_trans.to_s()}, layer: "
                f"{ln}, port_type: {self.port_type})"
            )


class UMPort:
    """Make the port able to dynamically give um based info."""

    def __init__(self, parent: Port):
        """Constructor, just needs a pointer to the port.

        Args:
            parent: port that this should be attached to
        """
        self.parent = parent

    @property
    def x(self) -> float:
        """X coordinate of the port in um."""
        return self.parent.dcplx_trans.disp.x

    @x.setter
    def x(self, value: float) -> None:
        vec = self.parent.dcplx_trans.disp
        vec.x = value
        if self.parent._trans:
            self.parent._trans.disp = vec.to_itype(self.parent.kcl.layout.dbu)
        elif self.parent._dcplx_trans:
            self.parent._dcplx_trans.disp = vec

    @property
    def y(self) -> float:
        """Y coordinate of the port in um."""
        return self.parent.dcplx_trans.disp.y

    @y.setter
    def y(self, value: float) -> None:
        vec = self.parent.dcplx_trans.disp
        vec.y = value
        if self.parent._trans:
            self.parent._trans.disp = vec.to_itype(self.parent.kcl.layout.dbu)
        elif self.parent._dcplx_trans:
            self.parent._dcplx_trans.disp = vec

    @property
    def position(self) -> tuple[float, float]:
        """Coordinate of the port in um."""
        vec = self.parent.dcplx_trans.disp
        return (vec.x, vec.y)

    @position.setter
    def position(self, pos: tuple[float, float]) -> None:
        if self.parent._trans:
            self.parent._trans.disp = kdb.DVector(*pos).to_itype(
                self.parent.kcl.layout.dbu
            )
        elif self.parent._dcplx_trans:
            self.parent._dcplx_trans.disp = kdb.DVector(*pos)

    @property
    def angle(self) -> float:
        """Angle of the port in degrees."""
        return self.parent.dcplx_trans.angle

    @angle.setter
    def angle(self, value: float) -> None:
        if value in [0, 90, 180, 270]:
            if self.parent._trans:
                self.parent._trans.angle = int(value / 90)
                return

        trans = self.parent.dcplx_trans
        trans.angle = value
        self.parent.dcplx_trans = trans

    @property
    def width(self) -> float:
        """Width of the port in um."""
        return self.parent.width * self.parent.kcl.layout.dbu

    @width.setter
    def width(self, value: float) -> None:
        self.parent.width = int(value / self.parent.kcl.layout.dbu)
        assert self.parent.width * self.parent.kcl.layout.dbu == float(value), (
            "When converting to dbu the width does not match the desired width"
            f"({self.width} / {value})!"
        )


class UMKCell:
    """Make the port able to dynamically give um based info."""

    def __init__(self, parent: KCell):
        """Constructor, just needs a pointer to the port.

        Args:
            parent: port that this should be attached to
        """
        self.parent = parent

    @property
    def xmin(self) -> float:
        """Returns the x-coordinate of the left edge of the bounding box."""
        return self.parent._kdb_cell.dbbox().left

    @property
    def ymin(self) -> float:
        """Returns the x-coordinate of the left edge of the bounding box."""
        return self.parent._kdb_cell.dbbox().bottom

    @property
    def xmax(self) -> float:
        """Returns the x-coordinate of the left edge of the bounding box."""
        return self.parent._kdb_cell.dbbox().right

    @property
    def ymax(self) -> float:
        """Returns the x-coordinate of the left edge of the bounding box."""
        return self.parent._kdb_cell.dbbox().top

    @overload
    def create_inst(
        self,
        cell: KCell | int,
        *,
        trans: kdb.DTrans | kdb.DCplxTrans | kdb.DVector = kdb.DTrans(),
    ) -> Instance:
        ...

    @overload
    def create_inst(
        self,
        cell: KCell | int,
        *,
        trans: kdb.DTrans | kdb.DCplxTrans | kdb.DVector = kdb.DTrans(),
        a: kdb.DVector,
        b: kdb.DVector,
        na: int = 1,
        nb: int = 1,
    ) -> Instance:
        ...

    def create_inst(
        self,
        cell: KCell | int,
        *,
        trans: kdb.DTrans | kdb.DCplxTrans | kdb.DVector = kdb.DTrans(),
        a: kdb.DVector | None = None,
        b: kdb.DVector | None = None,
        na: int = 1,
        nb: int = 1,
    ) -> Instance:
        """Add an instance of another KCell.

        Args:
            cell: The cell to be added
            trans: The integer transformation applied to the reference
            a: Vector for the array.
                Needs to be in positive X-direction. Usually this is only a
                Vector in x-direction. Some foundries won't allow other Vectors.
            b: Vector for the array.
                Needs to be in positive Y-direction. Usually this is only a
                Vector in x-direction. Some foundries won't allow other Vectors.
            na: Number of elements in direction of `a`
            nb: Number of elements in direction of `b`

        Returns:
            The created instance
        """
        if self.parent._locked:
            raise LockedError(self.parent)
        if isinstance(cell, int):
            ci = cell
        else:
            ci = cell.cell_index()

        if a is None:
            ca = self.parent._kdb_cell.insert(kdb.DCellInstArray(ci, trans))
        else:
            if b is None:
                b = kdb.DVector()
            ca = self.parent._kdb_cell.insert(
                kdb.DCellInstArray(ci, trans, a, b, na, nb)
            )
        inst = Instance(self.parent.kcl, ca)
        self.parent.insts.append(inst)
        return inst


class Instance:
    """An Instance of a KCell.

    An Instance is a reference to a KCell with a transformation.

    Attributes:
        _instance: The internal `kdb.Instance` reference
        ports: Transformed ports of the KCell
        kcl: Pointer to the layout object holding the instance
        d: Helper that allows retrieval of instance information in um
    """

    yaml_tag = "!Instance"
    _instance: kdb.Instance
    kcl: KCLayout
    ports: InstancePorts
    d: UMInstance

    def __init__(self, kcl: KCLayout, instance: kdb.Instance) -> None:
        """Create an instance from a KLayout Instance."""
        self._instance = instance
        self.kcl = kcl
        self.ports = InstancePorts(self)
        self.d = UMInstance(self)

    def __getattr__(self, name):  # type: ignore[no-untyped-def]
        """If we don't have an attribute, get it from the instance."""
        return getattr(self._instance, name)

    @property
    def name(self) -> str | None:
        """Name of instance in GDS."""
        prop = self.property(PROPID.NAME)
        return str(prop) if prop is not None else None

    @name.setter
    def name(self, value: str) -> None:
        self.set_property(PROPID.NAME, value)

    @property
    def cell_index(self) -> int:
        """Get the index of the cell this instance refers to."""
        return self._instance.cell_index

    @cell_index.setter
    def cell_index(self, value: int) -> None:
        self._instance_.cell_index = value

    @property
    def cell(self) -> KCell:
        """Parent KCell  of the Instance."""
        return self.kcl[self.cell_index]

    @cell.setter
    def cell(self, value: KCell) -> None:
        self.cell_index = value.cell_index()

    @property
    def a(self) -> kdb.Vector:
        """Returns the displacement vector for the 'a' axis."""
        return self._instance.a

    @a.setter
    def a(self, vec: kdb.Vector | kdb.DVector) -> None:
        self._instance.a = vec  # type: ignore[assignment]

    @property
    def b(self) -> kdb.Vector:
        """Returns the displacement vector for the 'b' axis."""
        return self._instance.b

    @b.setter
    def b(self, vec: kdb.Vector | kdb.DVector) -> None:
        self._instance.b = vec  # type: ignore[assignment]

    @property
    def cell_inst(self) -> kdb.CellInstArray:
        """Gets the basic CellInstArray object associated with this instance."""
        return self._instance.cell_inst

    @cell_inst.setter
    def cell_inst(self, cell_inst: kdb.CellInstArray | kdb.DCellInstArray) -> None:
        self._instance.cell_inst = cell_inst  # type: ignore[assignment]

    @property
    def cplx_trans(self) -> kdb.ICplxTrans:
        """Gets the complex transformation of the instance.

        Or the first instance in the array.
        """
        return self._instance.cplx_trans

    @cplx_trans.setter
    def cplx_trans(self, trans: kdb.ICplxTrans | kdb.DCplxTrans) -> None:
        self._instance.cplx_trans = trans  # type: ignore[assignment]

    @property
    def dcplx_trans(self) -> kdb.DCplxTrans:
        """Gets the complex transformation of the instance.

        Or the first instance in the array.
        """
        return self._instance.dcplx_trans

    @dcplx_trans.setter
    def dcplx_trans(self, trans: kdb.DCplxTrans) -> None:
        self._instance.dcplx_trans = trans

    @property
    def dtrans(self) -> kdb.DTrans:
        """Gets the complex transformation of the instance.

        Or the first instance in the array.
        """
        return self._instance.dtrans

    @dtrans.setter
    def dtrans(self, trans: kdb.DTrans) -> None:
        self._instance.dtrans = trans

    @property
    def trans(self) -> kdb.Trans:
        """Gets the complex transformation of the instance.

        Or the first instance in the array.
        """
        return self._instance.trans

    @trans.setter
    def trans(self, trans: kdb.Trans | kdb.DTrans) -> None:
        self._instance.trans = trans  # type: ignore[assignment]

    @property
    def na(self) -> int:
        """Returns the displacement vector for the 'a' axis."""
        return self._instance.na

    @na.setter
    def na(self, value: int) -> None:
        self._instance.na = value

    @property
    def nb(self) -> int:
        """Returns the number of instances in the 'b' axis."""
        return self._instance.nb

    @nb.setter
    def nb(self, value: int) -> None:
        self._instance.nb = value

    @property
    def parent_cell(self) -> KCell:
        """Gets the cell this instance is contained in."""
        return self.kcl[self._instance.parent_cell.cell_index()]

    @parent_cell.setter
    def parent_cell(self, cell: KCell | kdb.Cell) -> None:
        if isinstance(cell, KCell):
            self._instance.parent_cell = cell._kdb_cell
        else:
            self._instance.parent_cell = cell

    @property
    def prop_id(self) -> int:
        """Gets the properties ID associated with the instance."""
        return self._instance.prop_id

    @prop_id.setter
    def prop_id(self, value: int) -> None:
        self._instance.prop_id = value

    @property
    def hash(self) -> bytes:
        """Hash the instance."""
        h = sha3_512()
        h.update(self.cell.hash())
        if not self.is_complex():
            h.update(self.trans.hash().to_bytes(8, "big"))
        else:
            h.update(self.dcplx_trans.hash().to_bytes(8, "big"))
        return h.digest()

    @overload
    def connect(
        self, port: str | Port | None, other: Port, *, mirror: bool = False
    ) -> None:
        ...

    @overload
    def connect(
        self,
        port: str | Port | None,
        other: Instance,
        other_port_name: str | None,
        *,
        mirror: bool = False,
    ) -> None:
        ...

    def connect(
        self,
        port: str | Port | None,
        other: Instance | Port,
        other_port_name: str | None = None,
        *,
        mirror: bool = False,
        allow_width_mismatch: bool = False,
        allow_layer_mismatch: bool = False,
        allow_type_mismatch: bool = False,
    ) -> None:
        """Align port with name `portname` to a port.

        Function to allow to transform this instance so that a port of this instance is
        connected (same position with 180° turn) to another instance.

        Args:
            port: The name of the port of this instance to be connected, or directly an
                instance port. Can be `None` because port names can be `None`.
            other: The other instance or a port. Skip `other_port_name` if it's a port.
            other_port_name: The name of the other port. Ignored if
                `other` is a port.
            mirror: Instead of applying klayout.db.Trans.R180 as a connection
                transformation, use klayout.db.Trans.M90, which effectively means this
                instance will be mirrored and connected.
            allow_width_mismatch: Skip width check between the ports if set.
            allow_layer_mismatch: Skip layer check between the ports if set.
            allow_type_mismatch: Skip port_type check between the ports if set.
        """
        if isinstance(other, Instance):
            if other_port_name is None:
                raise ValueError(
                    "portname cannot be None if an Instance Object is given. For"
                    "complex connections (non-90 degree and floating point ports) use"
                    "route_cplx instead"
                )
            op = other.ports[other_port_name]
        elif isinstance(other, Port):
            op = other
        else:
            raise ValueError("other_instance must be of type Instance or Port")
        if isinstance(port, Port):
            p = port
        else:
            p = self.cell.ports[port]
        if p.width != op.width and not allow_width_mismatch:
            raise PortWidthMismatch(
                self,
                other,
                p,
                op,
            )
        elif int(p.layer) != int(op.layer) and not allow_layer_mismatch:
            raise PortLayerMismatch(self.cell.kcl, self, other, p, op)
        elif p.port_type != op.port_type and not allow_type_mismatch:
            raise PortTypeMismatch(self, other, p, op)
        else:
            if p._dcplx_trans or op._dcplx_trans:
                dconn_trans = kdb.DCplxTrans.M90 if mirror else kdb.DCplxTrans.R180
                self._instance.dcplx_trans = (
                    op.dcplx_trans * dconn_trans * p.dcplx_trans.inverted()
                )
            else:
                conn_trans = kdb.Trans.M90 if mirror else kdb.Trans.R180
                self._instance.trans = op.trans * conn_trans * p.trans.inverted()

    @classmethod
    def to_yaml(cls, representer, node):  # type: ignore[no-untyped-def]
        """Convert the instance to a yaml representation."""
        d = {
            "cellname": node.cell.name,
            "trans": node._trans,
            "dcplx_trans": node._dcplx_trans,
        }
        return representer.represent_mapping(cls.yaml_tag, d)

    @overload
    def movex(self, destination: int, /) -> None:
        ...

    @overload
    def movex(self, origin: int, destination: int) -> None:
        ...

    def movex(self, origin: int, destination: int | None = None) -> None:
        """Move the instance in x-direction in dbu.

        Args:
            origin: reference point to move [dbu]
            destination: move origin so that it will land on this coordinate [dbu]
        """
        if destination is None:
            self.transform(kdb.Trans(origin, 0))
        else:
            self.transform(kdb.Trans(destination - origin, 0))

    @overload
    def movey(self, destination: int, /) -> None:
        ...

    @overload
    def movey(self, origin: int, destination: int) -> None:
        ...

    def movey(self, origin: int, destination: int | None = None) -> None:
        """Move the instance in y-direction in dbu.

        Args:
            origin: reference point to move [dbu]
            destination: move origin so that it will land on this coordinate [dbu]
        """
        if destination is None:
            self.transform(kdb.Trans(0, origin))
        else:
            self.transform(kdb.Trans(0, destination - origin))

    @overload
    def move(self, destination: tuple[int, int], /) -> None:
        ...

    @overload
    def move(self, origin: tuple[int, int], destination: tuple[int, int]) -> None:
        ...

    def move(
        self, origin: tuple[int, int], destination: tuple[int, int] | None = None
    ) -> None:
        """Move the instance in dbu.

        Args:
            origin: reference point to move [dbu]
            destination: move origin so that it will land on this coordinate [dbu]
        """
        if destination is None:
            self.transform(kdb.Trans(*origin))
        else:
            self.transform(
                kdb.Trans(destination[0] - origin[0], destination[1] - origin[1])
            )

    def rotate(self, angle: Literal[0, 1, 2, 3]) -> None:
        """Rotate instance in increments of 90°."""
        self.transform(kdb.Trans(angle, False, 0, 0))

    def __repr__(self) -> str:
        """Return a string representation of the instance."""
        port_names = [p.name for p in self.ports]
        return (
            f"{self.parent_cell.name}: ports {port_names}, {self.kcl[self.cell_index]}"
        )

    def mirror_x(self, x: int = 0) -> None:
        """Mirror the instance at an x-axis."""
        self.transform(kdb.Trans(2, True, 2 * x, 0))

    def mirror_y(self, y: int = 0) -> None:
        """Mirror the instance at an y-axis."""
        self.transform(kdb.Trans(0, True, 0, 2 * y))

    @property
    def xmin(self) -> int:
        """Returns the x-coordinate of the left edge of the bounding box."""
        return self._instance.bbox().left

    @xmin.setter
    def xmin(self, __val: int) -> None:
        """Moves the instance so that the bbox's left x-coordinate."""
        self.transform(kdb.Trans(__val - self.bbox().left, 0))

    @property
    def ymin(self) -> int:
        """Returns the x-coordinate of the left edge of the bounding box."""
        return self._instance.bbox().bottom

    @ymin.setter
    def ymin(self, __val: int) -> None:
        """Moves the instance so that the bbox's left x-coordinate."""
        self.transform(kdb.Trans(0, __val - self._instance.bbox().bottom))

    @property
    def xmax(self) -> int:
        """Returns the x-coordinate of the left edge of the bounding box."""
        return self._instance.bbox().right

    @xmax.setter
    def xmax(self, __val: int) -> None:
        """Moves the instance so that the bbox's left x-coordinate."""
        self.transform(kdb.Trans(__val - self.bbox().right, 0))

    @property
    def ymax(self) -> int:
        """Returns the x-coordinate of the left edge of the bounding box."""
        return self._instance.bbox().top

    @ymax.setter
    def ymax(self, __val: int) -> None:
        """Moves the instance so that the bbox's left x-coordinate."""
        self.transform(kdb.Trans(0, __val - self._instance.bbox().top))


class UMInstance:
    """Make the port able to dynamically give um based info."""

    def __init__(self, parent: Instance):
        """Constructor, just needs a pointer to the port.

        Args:
            parent: port that this should be attached to
        """
        self.parent = parent

    @overload
    def movex(self, destination: float, /) -> None:
        ...

    @overload
    def movex(self, origin: float, destination: float) -> None:
        ...

    def movex(self, origin: float, destination: float | None = None) -> None:
        """Move the instance in x-direction in um.

        Args:
            origin: reference point to move
            destination: move origin so that it will land on this coordinate
        """
        if destination is None:
            self.parent.transform(kdb.DTrans(float(origin), 0.0))
        else:
            self.parent.transform(kdb.DTrans(float(destination - origin), 0.0))

    @overload
    def movey(self, destination: float, /) -> None:
        ...

    @overload
    def movey(self, origin: float, destination: float) -> None:
        ...

    def movey(self, origin: float, destination: float | None = None) -> None:
        """Move the instance in y-direction in um.

        Args:
            origin: reference point to move
            destination: move origin so that it will land on this coordinate
        """
        if destination is None:
            self.parent.transform(kdb.DTrans(0.0, float(origin)))
        else:
            self.parent.transform(kdb.DTrans(0.0, float(destination - origin)))

    def rotate(self, angle: float) -> None:
        """Rotate instance in degrees."""
        self.parent.transform(kdb.DCplxTrans(1, angle, False, 0, 0))

    @overload
    def move(self, destination: tuple[float, float], /) -> None:
        ...

    @overload
    def move(
        self, origin: tuple[float, float], destination: tuple[float, float]
    ) -> None:
        ...

    def move(
        self,
        origin: tuple[float, float],
        destination: tuple[float, float] | None = None,
    ) -> None:
        """Move the instance in dbu.

        Args:
            origin: reference point to move [dbu]
            destination: move origin so that it will land on this coordinate [dbu]
        """
        if destination is None:
            self.parent.transform(kdb.DTrans(float(origin[0]), float(origin[1])))
        else:
            self.parent.transform(
                kdb.DTrans(
                    float(destination[0] - origin[0]), float(destination[1] - origin[1])
                )
            )

    def mirror_x(self, x: float = 0) -> None:
        """Mirror the instance at an x-axis."""
        self.parent.transform(kdb.DTrans(2, True, 2 * x, 0))

    def mirror_y(self, y: float = 0) -> None:
        """Mirror the instance at an y-axis."""
        self.parent.transform(kdb.DTrans(0, True, 0, 2 * y))

    @property
    def xmin(self) -> float:
        """Returns the x-coordinate of the left edge of the bounding box."""
        return self.parent._instance.dbbox().left

    @xmin.setter
    def xmin(self, __val: float) -> None:
        """Moves the instance so that the bbox's left x-coordinate."""
        self.parent.transform(kdb.DTrans(__val - self.parent.dbbox().left, 0))

    @property
    def ymin(self) -> float:
        """Returns the x-coordinate of the left edge of the bounding box."""
        return self.parent._instance.dbbox().bottom

    @ymin.setter
    def ymin(self, __val: float) -> None:
        """Moves the instance so that the bbox's left x-coordinate."""
        self.parent.transform(
            kdb.DTrans(0, __val - self.parent._instance.dbbox().bottom)
        )

    @property
    def xmax(self) -> float:
        """Returns the x-coordinate of the left edge of the bounding box."""
        return self.parent._instance.dbbox().right

    @xmax.setter
    def xmax(self, __val: float) -> None:
        """Moves the instance so that the bbox's left x-coordinate."""
        self.parent.transform(kdb.DTrans(__val - self.parent.dbbox().right, 0))

    @property
    def ymax(self) -> float:
        """Returns the x-coordinate of the left edge of the bounding box."""
        return self.parent._instance.dbbox().top

    @ymax.setter
    def ymax(self, __val: int) -> None:
        """Moves the instance so that the bbox's left x-coordinate."""
        self.parent.transform(kdb.DTrans(0, __val - self.parent._instance.dbbox().top))


class Instances:
    """Holder for instances.

    Allows retrieval by name or index
    """

    def __init__(self) -> None:
        """Constructor."""
        self._insts: list[Instance] = []

    def append(self, inst: Instance) -> None:
        """Append a new instance."""
        self._insts.append(inst)

    def __getitem__(self, key: str | int) -> Instance:
        """Retrieve instance by index or by name."""
        if isinstance(key, int):
            return self._insts[key]

        else:
            return next(filter(lambda inst: inst.name == key, self._insts))

    def __len__(self) -> int:
        """Length of the instances."""
        return self._insts.__len__()

    def __iter__(self) -> Iterator[Instance]:
        """Get instance iterator."""
        return self._insts.__iter__()

    def get_inst_names(self) -> dict[str | None, int]:
        """Get count of names of named instances.

        Not named instances will be added to the `None` key.
        """
        names: dict[str | None, int] = {}
        for inst in self._insts:
            if inst.name in names:
                names[inst.name] += 1
            else:
                names[inst.name] = 1
        return names


class Ports:
    """A collection of ports.

    It is not a traditional dictionary. Elements can be retrieved as in a tradional
    dictionary. But to keep tabs on names etc, the ports are stored as a list

    Attributes:
        _ports: Internal storage of the ports. Normally ports should be retrieved with
            [__getitem__][kfactory.kcell.Ports.__getitem__] or with
            [get_all_named][kfactory.kcell.Ports.get_all_named]
    """

    yaml_tag = "!Ports"
    kcl: KCLayout
    _locked: bool

    def __init__(self, kcl: KCLayout, ports: Iterable[Port] = []) -> None:
        """Constructor."""
        self._ports: list[Port] = list(ports)
        self.kcl = kcl

    def copy(self) -> Ports:
        """Get a copy of each port."""
        return Ports(ports=[p.copy() for p in self._ports], kcl=self.kcl)

    def contains(self, port: Port) -> bool:
        """Check whether a port is already in the list."""
        return port.hash() in [v.hash() for v in self._ports]

    def __iter__(self) -> Iterator[Port]:
        """Iterator, that allows for loops etc to directly access the object."""
        yield from self._ports

    def add_port(
        self, port: Port, name: str | None = None, keep_mirror: bool = False
    ) -> None:
        """Add a port object.

        Args:
            port: The port to add
            name: Overwrite the name of the port
            keep_mirror: Keep the mirror flag from the original port if `True`,
                else set [Port.trans.mirror][kfactory.kcell.Port.trans] (or the complex
                equivalent) to `False`.
        """
        _port = port.copy()
        if not keep_mirror:
            if _port._trans:
                _port._trans.mirror = False
            elif _port._dcplx_trans:
                _port._dcplx_trans.mirror = False
        if name is not None:
            _port.name = name
        self._ports.append(_port)

    def add_ports(
        self, ports: Iterable[Port], prefix: str = "", keep_mirror: bool = False
    ) -> None:
        """Append a list of ports."""
        for p in ports:
            name = p.name or ""
            self.add_port(port=p, name=prefix + name, keep_mirror=keep_mirror)

    @overload
    def create_port(
        self,
        *,
        trans: kdb.Trans,
        width: int,
        layer: int,
        name: str | None = None,
        port_type: str = "optical",
    ) -> Port:
        ...

    @overload
    def create_port(
        self,
        *,
        dcplx_trans: kdb.DCplxTrans,
        dwidth: int,
        layer: LayerEnum | int,
        name: str | None = None,
        port_type: str = "optical",
    ) -> Port:
        ...

    @overload
    def create_port(
        self,
        *,
        width: int,
        layer: LayerEnum | int,
        position: tuple[int, int],
        angle: Literal[0, 1, 2, 3],
        name: str | None = None,
        port_type: str = "optical",
    ) -> Port:
        ...

    def create_port(
        self,
        *,
        name: str | None = None,
        width: int | None = None,
        dwidth: float | None = None,
        layer: LayerEnum | int,
        port_type: str = "optical",
        trans: kdb.Trans | None = None,
        dcplx_trans: kdb.DCplxTrans | None = None,
        position: tuple[int, int] | None = None,
        angle: Literal[0, 1, 2, 3] | None = None,
        mirror_x: bool = False,
    ) -> Port:
        """Create a new port in the list.

        Args:
            name: Optional name of port.
            width: Width of the port in dbu. If `trans` is set (or the manual creation
                with `position` and `angle`), this needs to be as well.
            dwidth: Width of the port in um. If `dcplx_trans` is set, this needs to be
                as well.
            layer: Layer index of the port.
            port_type: Type of the port (electrical, optical, etc.)
            trans: Transformation object of the port. [dbu]
            dcplx_trans: Complex transformation for the port.
                Use if a non-90° port is necessary.
            position: Tuple of the position. [dbu]
            angle: Angle in 90° increments. Used for simple/dbu transformations.
            mirror_x: Mirror the transformation of the port.
        """
        if trans is not None:
            assert width is not None
            port = Port(
                name=name,
                trans=trans,
                width=width,
                layer=layer,
                port_type=port_type,
                kcl=self.kcl,
            )
        elif dcplx_trans is not None:
            assert dwidth is not None
            port = Port(
                name=name,
                dwidth=dwidth,
                dcplx_trans=dcplx_trans,
                layer=layer,
                port_type=port_type,
                kcl=self.kcl,
            )
        elif angle is not None and position is not None:
            assert width is not None
            port = Port(
                name=name,
                width=width,
                layer=layer,
                port_type=port_type,
                angle=angle,
                position=position,
                mirror_x=mirror_x,
                kcl=self.kcl,
            )
        else:
            raise ValueError(
                f"You need to define width {width} and trans {trans} or angle {angle}"
                f" and position {position} or dcplx_trans {dcplx_trans}"
                f" and dwidth {dwidth}"
            )

        self._ports.append(port)
        return port

    def get_all_named(self) -> dict[str, Port]:
        """Get all ports in a dictionary with names as keys."""
        return {v.name: v for v in self._ports if v.name is not None}

    def __getitem__(self, key: int | str | None) -> Port:
        """Get a specific port by name."""
        if isinstance(key, int):
            return self._ports[key]
        try:
            return next(filter(lambda port: port.name == key, self._ports))
        except StopIteration:
            raise ValueError(
                f"{key} is not a port. Available ports: {[v.name for v in self._ports]}"
            )

    def hash(self) -> bytes:
        """Get a hash of the port to compare."""
        h = sha3_512()
        for port in sorted(self._ports, key=lambda port: hash(port)):
            h.update(port.name.encode("UTF-8") if port.name else b"")
            if port._trans:
                h.update(port.trans.hash().to_bytes(8, "big"))
            else:
                h.update(port.dcplx_trans.hash().to_bytes(8, "big"))
            h.update(port.width.to_bytes(8, "big"))
            h.update(port.port_type.encode("UTF-8"))

        return h.digest()

    def __repr__(self) -> str:
        """Representation of the Ports as strings."""
        return repr([repr(p) for p in self._ports])

    @classmethod
    def to_yaml(cls, representer, node):  # type: ignore[no-untyped-def]
        """Convert the ports to a yaml representations."""
        return representer.represent_sequence(
            cls.yaml_tag,
            node._ports,
        )

    @classmethod
    def from_yaml(cls: type[Ports], constructor: Any, node: Any) -> Ports:
        """Load Ports from a yaml representation."""
        return cls(constructor.construct_sequence(node))


class InstancePorts:
    """Ports of an instance.

    These act as virtual ports as the positions needs to change if the
    instance changes etc.


    Attributes:
        cell_ports: A pointer to the [`KCell.ports`][kfactory.kcell.KCell.ports]
            of the cell
        instance: A pointer to the Instance related to this.
            This provides a way to dynamically calculate the ports.
    """

    cell_ports: Ports
    instance: Instance

    def __init__(self, instance: Instance) -> None:
        """Creates the virtual ports object.

        Args:
            instance: The related instance
        """
        self.cell_ports = instance.cell.ports
        self.instance = instance

    def __getitem__(self, key: int | str | None) -> Port:
        """Get a port by name."""
        p = self.cell_ports[key]
        if self.instance.is_complex():
            return p.copy(self.instance.dcplx_trans)
        else:
            return p.copy(self.instance.trans)

    def __iter__(self) -> Iterator[Port]:
        """Create a copy of the ports to iterate through."""
        if not self.instance.is_complex():
            yield from (p.copy(self.instance.trans) for p in self.cell_ports)
        else:
            yield from (p.copy(self.instance.dcplx_trans) for p in self.cell_ports)

    def __repr__(self) -> str:
        """String representation.

        Creates a copy and uses the `__repr__` of
        [Ports][kfactory.kcell.Ports.__repr__].
        """
        return repr(self.copy())

    def copy(self) -> Ports:
        """Creates a copy in the form of [Ports][kfactory.kcell.Ports]."""
        if not self.instance.is_complex():
            return Ports(
                kcl=self.instance.kcl,
                ports=[p.copy(self.instance.trans) for p in self.cell_ports._ports],
            )
        else:
            return Ports(
                kcl=self.instance.kcl,
                ports=[
                    p.copy(self.instance.dcplx_trans) for p in self.cell_ports._ports
                ],
            )


@overload
def autocell(_func: Callable[KCellParams, KCell], /) -> Callable[KCellParams, KCell]:
    ...


@overload
def autocell(
    *,
    set_settings: bool = True,
    set_name: bool = True,
) -> Callable[[Callable[KCellParams, KCell]], Callable[KCellParams, KCell]]:
    ...


@config.logger.catch(reraise=True)
def autocell(
    _func: Callable[KCellParams, KCell] | None = None,
    /,
    *,
    set_settings: bool = True,
    set_name: bool = True,
    check_ports: bool = True,
    check_instances: bool = True,
) -> (
    Callable[KCellParams, KCell]
    | Callable[[Callable[KCellParams, KCell]], Callable[KCellParams, KCell]]
):
    """Autoname and validate cells.

    .. deprecated:: 0.7.0
        Use [cell][kfactory.kcell.cell] instead.
        `connect` will be removed in 0.8.0
    """
    config.logger.warning("autocell is deprecated, use cell instead")
    return cell(  # type: ignore[no-any-return, call-overload]
        _func,
        set_settings=set_settings,
        set_name=set_name,
        check_ports=check_ports,
        check_instances=check_instances,
    )


@overload
def cell(_func: Callable[KCellParams, KCell], /) -> Callable[KCellParams, KCell]:
    ...


@overload
def cell(
    *,
    set_settings: bool = True,
    set_name: bool = True,
    check_ports: bool = True,
    check_instances: bool = True,
    snap_ports: bool = True,
) -> Callable[[Callable[KCellParams, KCell]], Callable[KCellParams, KCell]]:
    ...


@config.logger.catch(reraise=True)
def cell(
    _func: Callable[KCellParams, KCell] | None = None,
    /,
    *,
    set_settings: bool = True,
    set_name: bool = True,
    check_ports: bool = True,
    check_instances: bool = True,
    snap_ports: bool = True,
) -> (
    Callable[KCellParams, KCell]
    | Callable[[Callable[KCellParams, KCell]], Callable[KCellParams, KCell]]
):
    """Decorator to cache and auto name the celll.

    This will use `functools.cache` to cache the function call.
    Additionally, if enabled this will set the name and from the args/kwargs of the
    function and also paste them into a settings dictionary of the
    [KCell][kfactory.kcell.KCell].

    Args:
        set_settings: Copy the args & kwargs into the settings dictionary
        set_name: Auto create the name of the cell to the functionname plus a
            string created from the args/kwargs
        check_ports: Check whether there are any non-90° ports in the cell and throw a
            warning if there are
        check_instances: Check for any complex instances. A complex instance is a an
            instance that has a magnification != 1 or non-90° rotation.
        snap_ports: Snap the centers of the ports onto the grid (only x/y, not angle).
    """

    def decorator_autocell(
        f: Callable[KCellParams, KCell]
    ) -> Callable[KCellParams, KCell]:
        sig = inspect.signature(f)

        # previously was a KCellCache, but dict should do for most case
        cache: dict[int, Any] = {}

        @functools.wraps(f)
        def wrapper_autocell(
            *args: KCellParams.args, **kwargs: KCellParams.kwargs
        ) -> KCell:
            params: dict[str, KCellParams.args] = {
                p.name: p.default for k, p in sig.parameters.items()
            }
            arg_par = list(sig.parameters.items())[: len(args)]
            for i, (k, v) in enumerate(arg_par):
                params[k] = args[i]
            params.update(kwargs)

            del_parameters: list[str] = []

            for key, value in params.items():
                if isinstance(value, dict):
                    params[key] = dict_to_frozen_set(value)
                if value == inspect.Parameter.empty:
                    del_parameters.append(key)

            for param in del_parameters:
                del params[param]

            @cachetools.cached(cache=cache)
            @functools.wraps(f)
            def wrapped_cell(
                **params: KCellParams.args,
            ) -> KCell:
                for key, value in params.items():
                    if isinstance(value, frozenset):
                        params[key] = frozenset_to_dict(value)
                cell = f(**params)
                dbu = cell.kcl.layout.dbu
                if cell._locked:
                    # If the cell is locked, it comes from a cache (most likely)
                    # and should be copied first
                    cell = cell.dup()
                if set_name:
                    if "self" in params:
                        name = get_cell_name(
                            params["self"].__class__.__name__, **params
                        )
                    else:
                        name = get_cell_name(f.__name__, **params)
                    cell.name = name
                if set_settings:
                    settings = cell.settings.model_dump()
                    settings.update(params)
                    cell._settings = KCellSettings(**settings)
                info = cell.info.model_dump()
                for name, value in cell.info:
                    info[name] = value
                cell.info = Info(**info)
                if check_instances:
                    if any(inst.is_complex() for inst in cell.each_inst()):
                        raise ValueError(
                            "Most foundries will not allow off-grid instances. Please "
                            "flatten them or add check_instances=False to the decorator"
                        )
                if snap_ports:
                    for port in cell.ports:
                        if port._dcplx_trans:
                            port.dcplx_trans.disp = port._dcplx_trans.disp.to_itype(
                                dbu
                            ).to_dtype(dbu)
                cell._locked = True
                return cell

            return wrapped_cell(**params)

        return wrapper_autocell

    return decorator_autocell if _func is None else decorator_autocell(_func)


def dict_to_frozen_set(d: dict[str, Any]) -> frozenset[tuple[str, Any]]:
    """Convert a `dict` to a `frozenset`."""
    return frozenset(d.items())


def frozenset_to_dict(fs: frozenset[tuple[str, Hashable]]) -> dict[str, Hashable]:
    """Convert `frozenset` to `dict`."""
    return dict(fs)


def dict2name(prefix: str | None = None, **kwargs: dict[str, Any]) -> str:
    """Returns name from a dict."""
    kwargs.pop("self", None)
    label = [prefix] if prefix else []
    for key, value in kwargs.items():
        key = join_first_letters(key)
        label += [f"{key.upper()}{clean_value(value)}"]
    _label = "_".join(label)
    return clean_name(_label)


def get_cell_name(cell_type: str, **kwargs: dict[str, Any]) -> str:
    """Convert a cell to a string."""
    name = cell_type

    if kwargs:
        name += f"_{dict2name(None, **kwargs)}"

    return name


def join_first_letters(name: str) -> str:
    """Join the first letter of a name separated with underscores.

    Example::

        "TL" == join_first_letters("taper_length")
    """
    return "".join([x[0] for x in name.split("_") if x])


def clean_dict(d: dict[str, Any]) -> dict[str, Any]:
    """Cleans dictionary recursively."""
    return {
        k: clean_dict(dict(v)) if isinstance(v, dict) else clean_value(v)
        for k, v in d.items()
    }


def clean_value(
    value: float | np.float64 | dict[Any, Any] | KCell | Callable[..., Any]
) -> str:
    """Makes sure a value is representable in a limited character_space."""
    try:
        if isinstance(value, int):  # integer
            return str(value)
        elif type(value) in [float, np.float64]:  # float
            return f"{value}".replace(".", "p").rstrip("0").rstrip("p")
        elif isinstance(value, list):
            return "_".join(clean_value(v) for v in value)
        elif isinstance(value, tuple):
            return "_".join(clean_value(v) for v in value)
        elif isinstance(value, dict):
            return dict2name(**value)
        elif hasattr(value, "name"):
            return clean_name(value.name)
        elif callable(value) and isinstance(value, functools.partial):
            sig = inspect.signature(value.func)
            args_as_kwargs = dict(zip(sig.parameters.keys(), value.args))
            args_as_kwargs.update(**value.keywords)
            args_as_kwargs = clean_dict(args_as_kwargs)
            # args_as_kwargs.pop("function", None)
            func = value.func
            while hasattr(func, "func"):
                func = func.func
            v = {
                "function": func.__name__,
                "module": func.__module__,
                "settings": args_as_kwargs,
            }
            return clean_value(v)
        elif callable(value):
            return getattr(value, "__name__", value.__class__.__name__)
        else:
            return clean_name(str(value))
    except TypeError:  # use the __str__ method
        return clean_name(str(value))


def clean_name(name: str) -> str:
    r"""Ensures that gds cells are composed of [a-zA-Z0-9_\-].

    FIXME: only a few characters are currently replaced.
        This function has been updated only on case-by-case basis
    """
    replace_map = {
        "=": "",
        ",": "_",
        ")": "",
        "(": "",
        "-": "m",
        ".": "p",
        ":": "_",
        "[": "",
        "]": "",
        " ": "_",
    }
    for k, v in list(replace_map.items()):
        name = name.replace(k, v)
    return name


DEFAULT_TRANS: dict[str, str | int | float | dict[str, str | int | float]] = {
    "x": "E",
    "y": "S",
    "x0": "W",
    "y0": "S",
    "margin": {
        "x": 10000,
        "y": 10000,
        "x0": 0,
        "y0": 0,
    },
    "ref": -2,
}


def update_default_trans(
    new_trans: dict[str, str | int | float | dict[str, str | int | float]]
) -> None:
    """Allows to change the default transformation for reading a yaml file."""
    DEFAULT_TRANS.update(new_trans)


def show(
    gds: str | KCell | Path,
    keep_position: bool = True,
    save_options: kdb.SaveLayoutOptions = default_save(),
) -> None:
    """Show GDS in klayout."""
    import inspect

    delete = False

    # Find the file that calls stack
    try:
        stk = inspect.getouterframes(inspect.currentframe())
        frame = stk[2]
        name = (
            Path(frame.filename).stem + "_" + frame.function
            if frame.function != "<module>"
            else Path(frame.filename).stem
        )
    except Exception:
        try:
            from __main__ import __file__ as mf

            name = mf
        except ImportError:
            name = "shell"

    if isinstance(gds, KCell):
        gds_file: Path | None = None
        spec = importlib.util.find_spec("git")
        if spec is not None:
            import git

            try:
                repo = git.repo.Repo(".", search_parent_directories=True)
            except git.InvalidGitRepositoryError:
                pass
            else:
                wtd = repo.working_tree_dir
                if wtd is not None:
                    root = Path(wtd) / "build/gds"
                    root.mkdir(parents=True, exist_ok=True)
                    tf = root / Path(name).with_suffix(".gds")
                    tf.parent.mkdir(parents=True, exist_ok=True)
                    gds.write(str(tf), save_options)
                    gds_file = tf
                    delete = False
        else:
            config.logger.info(
                "git isn't installed. For better file storage, "
                "please install kfactory[git] or gitpython."
            )
        if not gds_file:
            try:
                from __main__ import __file__ as mf
            except ImportError:
                mf = "shell"
            _mf = "stdin" if mf == "<stdin>" else mf
            tf = Path(gettempdir()) / (name + ".gds")
            tf.parent.mkdir(parents=True, exist_ok=True)
            gds.write(str(tf), save_options)
            gds_file = tf
            delete = True

    elif isinstance(gds, str | Path):
        gds_file = Path(gds).resolve()
    else:
        raise NotImplementedError(f"unknown type {type(gds)} for streaming to KLayout")
    if not gds_file.is_file():
        raise ValueError(f"{gds_file} is not a File")
    config.logger.debug("klive file: {}", gds_file)
    data_dict = {
        "gds": str(gds_file),
        "keep_position": keep_position,
    }
    data = json.dumps(data_dict)
    try:
        conn = socket.create_connection(("127.0.0.1", 8082), timeout=0.5)
        data = data + "\n"
        enc_data = data.encode()
        conn.sendall(enc_data)
        conn.settimeout(5)
    except OSError:
        config.logger.warning("Could not connect to klive server")
    else:
        msg = ""
        try:
            msg = conn.recv(1024).decode("utf-8")
            try:
                jmsg = json.loads(msg)
                match jmsg["type"]:
                    case "open":
                        config.logger.info(
                            "klive v{version}: Opened file '{file}'",
                            version=jmsg["version"],
                            file=jmsg["file"],
                        )
                    case "reload":
                        config.logger.info(
                            "klive v{version}: Reloaded file '{file}'",
                            version=jmsg["version"],
                            file=jmsg["file"],
                        )
            except json.JSONDecodeError:
                config.logger.info(f"Message from klive: {msg}")
        except OSError:
            config.logger.warning("klive didn't send data, closing")
        finally:
            conn.close()

    if delete:
        Path(gds_file).unlink()


def polygon_from_array(array: Iterable[tuple[int, int]]) -> kdb.Polygon:
    """Create a DPolygon from a 2D array-like structure. (dbu version).

    Array-like: `[[x1,y1],[x2,y2],...]`
    """
    return kdb.Polygon([kdb.Point(int(x), int(y)) for (x, y) in array])


def dpolygon_from_array(array: Iterable[tuple[float, float]]) -> kdb.DPolygon:
    """Create a DPolygon from a 2D array-like structure. (um version).

    Array-like: `[[x1,y1],[x2,y2],...]`
    """
    return kdb.DPolygon([kdb.DPoint(int(x), int(y)) for (x, y) in array])


__all__ = [
    "KCell",
    "Instance",
    "Port",
    "Ports",
    "autocell",
    "cell",
    "kcl",
    "KCLayout",
    "default_save",
    "LayerEnum",
    "KCellParams",
]<|MERGE_RESOLUTION|>--- conflicted
+++ resolved
@@ -520,8 +520,6 @@
 
         c = KCell(kcl=self.kcl, kdb_cell=kdb_copy)
         c.ports = self.ports.copy()
-        for inst in kdb_copy.each_inst():
-            c.insts.append(Instance(self.kcl, instance=inst))
 
         c._settings = self.settings.model_copy()
         c.info = self.info.model_copy()
@@ -1330,12 +1328,7 @@
 
         # sort the cell's ports by position and layer
 
-<<<<<<< HEAD
         portnames: set[str] = set()
-=======
-        c = KCell(kcl=self.kcl, kdb_cell=kdb_copy)
-        c.ports = self.ports.copy()
->>>>>>> 8688ea9b
 
         for i, port in filter(port_filter, enumerate(self.ports)):
             _trans = port.trans.dup()
