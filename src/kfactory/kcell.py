"""Core module of kfactory.

Defines the [KCell][kfactory.kcell.KCell] providing klayout Cells with Ports
and other convenience functions.

[Instance][kfactory.kcell.Instance] are the kfactory instances used to also acquire
ports and other inf from instances.

"""

import functools
import importlib
import importlib.util
import json
import socket
from collections.abc import Callable, Hashable, Iterable, Iterator

# from enum import IntEnum
from enum import Enum, IntEnum
from hashlib import sha3_512
from inspect import Parameter, signature
from pathlib import Path
from tempfile import gettempdir
from typing import (  # ParamSpec, # >= python 3.10
    TYPE_CHECKING,
    Any,
    Literal,
    TypeVar,
    cast,
    overload,
)

# from cachetools import Cache, cached
import cachetools.func
import numpy as np
import ruamel.yaml
from typing_extensions import ParamSpec

from . import kdb
from .conf import config
from .port import rename_clockwise

# import struct
# from abc import abstractmethod

if TYPE_CHECKING:
    from .pdk import Pdk


KCellParams = ParamSpec("KCellParams")

AnyTrans = TypeVar(
    "AnyTrans", bound=kdb.Trans | kdb.DTrans | kdb.ICplxTrans | kdb.DCplxTrans
)


class PROPID(IntEnum):
    """Mapping for GDS properties."""

    NAME = 0


class LockedError(AttributeError):
    """Raised when a locked cell is being modified."""

    @config.logger.catch
    def __init__(self, kcell: "KCell"):
        """Throw _locked error."""
        super().__init__(
            f"KCell {kcell.name} has been locked already."
            " Modification has been disabled. "
            "Modify the KCell in its autocell function or make a copy."
        )


class PortWidthMismatch(ValueError):
    """Error thrown when two ports don't have a matching `width`."""

    @config.logger.catch
    def __init__(
        self,
        inst: "Instance",
        other_inst: "Instance | Port",
        p1: "Port",
        p2: "Port",
        *args: Any,
    ):
        """Throw error for the two ports `p1`/`p1`."""
        if isinstance(other_inst, Instance):
            super().__init__(
                f'Width mismatch between the ports {inst.cell.name}["{p1.name}"]'
                f'and {other_inst.cell.name}["{p2.name}"] ({p1.width}/{p2.width})',
                *args,
            )
        else:
            super().__init__(
                f'Width mismatch between the ports {inst.cell.name}["{p1.name}"]'
                f' and Port "{p2.name}" ({p1.width}/{p2.width})',
                *args,
            )


class PortLayerMismatch(ValueError):
    """Error thrown when two ports don't have a matching `layer`."""

    @config.logger.catch
    def __init__(
        self,
        lib: "KCLayout",
        inst: "Instance",
        other_inst: "Instance | Port",
        p1: "Port",
        p2: "Port",
        *args: Any,
    ):
        """Throw error for the two ports `p1`/`p1`."""
        l1 = (
            f"{p1.layer.name}({p1.layer.__int__()})"
            if isinstance(p1.layer, LayerEnum)
            else str(lib.get_info(p1.layer))
        )
        l2 = (
            f"{p2.layer.name}({p2.layer.__int__()})"
            if isinstance(p2.layer, LayerEnum)
            else str(lib.get_info(p2.layer))
        )
        if isinstance(other_inst, Instance):
            super().__init__(
                f'Layer mismatch between the ports {inst.cell.name}["{p1.name}"]'
                f' and {other_inst.cell.name}["{p2.name}"] ({l1}/{l2})',
                *args,
            )
        else:
            super().__init__(
                f'Layer mismatch between the ports {inst.cell.name}["{p1.name}"]'
                f' and Port "{p2.name}" ({l1}/{l2})',
                *args,
            )


class PortTypeMismatch(ValueError):
    """Error thrown when two ports don't have a matching `port_type`."""

    @config.logger.catch
    def __init__(
        self,
        inst: "Instance",
        other_inst: "Instance | Port",
        p1: "Port",
        p2: "Port",
        *args: Any,
    ):
        """Throw error for the two ports `p1`/`p1`."""
        if isinstance(other_inst, Instance):
            super().__init__(
                f'Type mismatch between the ports {inst.cell.name}["{p1.name}"]'
                f' and {other_inst.cell.name}["{p2.name}"]'
                f" ({p1.port_type}/{p2.port_type})",
                *args,
            )
        else:
            super().__init__(
                f'Type mismatch between the ports {inst.cell.name}["{p1.name}"]'
                f' and Port "{p2.name}" ({p1.port_type}/{p2.port_type})',
                *args,
            )


class FrozenError(AttributeError):
    """Raised if a KCell has been frozen and shouldn't be modified anymore."""

    pass


def default_save() -> kdb.SaveLayoutOptions:
    """Default options for saving GDS/OAS."""
    save = kdb.SaveLayoutOptions()
    save.gds2_write_cell_properties = True
    save.gds2_write_file_properties = True
    save.gds2_write_timestamps = False

    return save


class KCLayout(kdb.Layout):
    """Small extension to the klayout.db.Layout.

    It adds tracking for the [KCell][kfactory.kcell.KCell] objects
    instead of only the `klayout.db.Cell` objects.
    Additionally it allows creation and registration through `create_cell`

    All attributes of `klayout.db.Layout` are transparently accessible

    Attributes:
        editable: Whether the layout should be opened in editable mode (default: True)
        rename_function: function that takes an iterable object of ports and renames them
    """

    def __init__(self, editable: bool = True, pdk: "Pdk | None" = None) -> None:
        """Create a library of cells.

        Args:
            editable: Open the KLayout Layout in editable mode if `True`.
            pdk: Pdk associated with the layout.
        """
        self.kcells: dict[int, "KCell"] = {}
        kdb.Layout.__init__(self, editable)
        self.rename_function: Callable[..., None] = rename_clockwise
        self.pdk = pdk

    def dup(self, init_cells: bool = True) -> "KCLayout":
        """Create a duplication of the `~KCLayout` object.

        Args:
            init_cells: initialize the all cells in the new KCLayout object

        Returns:
            Copy of itself
        """
        kcl = KCLayout()
        kcl.assign(super().dup())
        if init_cells:
            for i, kc in self.kcells.items():
                kcl.kcells[i] = KCell(
                    name=kc.name,
                    kcl=kcl,
                    kdb_cell=kcl.cell(kc.name),
                    ports=kc.ports,
                )
        kcl.rename_function = self.rename_function
        return kcl

    def create_cell(  # type: ignore[override]
        self,
        name: str,
        *args: str,
        allow_duplicate: bool = False,
    ) -> kdb.Cell:
        """Create a new cell in the library.

        This shouldn't be called manually.
        The constructor of KCell will call this method.

        Args:
            name: The (initial) name of the cell.
            allow_duplicate: Allow the creation of a cell with the same name which
                already is registered in the Layout.
                This will create a cell with the name `name` + `$1` or `2..n`
                increasing by the number of existing duplicates
            args: additional arguments passed to
                `klayout.db.Layout.create_cell`

        Returns:
            klayout.db.Cell: klayout.db.Cell object created in the Layout

        """
        if allow_duplicate or (self.cell(name) is None):
            # self.kcells[name] = kcell
            return kdb.Layout.create_cell(self, name, *args)
        else:
            raise ValueError(
                f"Cellname {name} already exists. Please make sure the cellname is"
                " unique or pass `allow_duplicate` when creating the library"
            )

    def delete_cell(self, cell: "KCell | int") -> None:
        """Delete a cell in the kcl object."""
        if isinstance(cell, int):
            super().delete_cell(cell)
            del self.kcells[cell]
        else:
            ci = cell.cell_index()
            super().delete_cell(ci)
            del self.kcells[ci]

    def register_cell(self, kcell: "KCell", allow_reregister: bool = False) -> None:
        """Register an existing cell in the KCLayout object.

        Args:
            kcell: KCell to be registered in the KCLayout
            allow_reregister: Overwrite the existing KCell registration with this one.
                Doesn't allow name duplication.
        """

        def check_name(other: "KCell") -> bool:
            return other._kdb_cell.name == kcell._kdb_cell.name

        if (kcell.cell_index() not in self.kcells) or allow_reregister:
            self.kcells[kcell.cell_index()] = kcell
        else:
            raise ValueError(
                "Cannot register a new cell with a name that already"
                " exists in the library"
            )

    def __getitem__(self, obj: str | int) -> "KCell":
        """Retrieve a cell by name(str) or index(int).

        Attrs:
            obj: name of cell or cell_index
        """
        if isinstance(obj, int):
            try:
                return self.kcells[obj]
            except KeyError:
                if self.cell(obj) is None:
                    raise

                c = self.cell(obj)
                return KCell(name=c.name, kcl=self, kdb_cell=self.cell(obj))
        else:
            if self.cell(obj) is not None:
                try:
                    return self.kcells[self.cell(obj).cell_index()]
                except KeyError:
                    c = self.cell(obj)
                    return KCell(name=c.name, kcl=self, kdb_cell=self.cell(obj))
            from pprint import pformat

            raise ValueError(
                f"Library doesn't have a KCell named {obj},"
                " available KCells are"
                f"{pformat(sorted([cell.name for cell in self.kcells.values()]))}"
            )

    def read(
        self,
        filename: str | Path,
        options: kdb.LoadLayoutOptions | None = None,
        register_cells: bool = False,
    ) -> kdb.LayerMap:
        """Read a GDS file into the existing Layout.

        Args:
            filename: Path of the GDS file.
            options: KLayout options to load from the GDS. Can determine how merge
                conflicts are handled for example. See
                https://www.klayout.de/doc-qt5/code/class_LoadLayoutOptions.html
            register_cells: If `True` create KCells for all cells in the GDS.
        """
        if register_cells:
            cells = set(self.cells("*"))
        fn = str(Path(filename).resolve())
        if options is None:
            lm = kdb.Layout.read(self, fn)
        else:
            lm = kdb.Layout.read(self, fn, options)

        if register_cells:
            new_cells = set(self.cells("*")) - cells
            for c in new_cells:
                KCell(kdb_cell=c, kcl=self)

        return lm

    def write(  # type: ignore[override]
        self,
        filename: str | Path,
        gzip: bool = False,
        options: kdb.SaveLayoutOptions = default_save(),
    ) -> None:
        """Write a GDS file into the existing Layout.

        Args:
            filename: Path of the GDS file.
            gzip: directly make the GDS a .gds.gz file.
            options: KLayout options to load from the GDS. Can determine how merge
                conflicts are handled for example. See
                https://www.klayout.de/doc-qt5/code/class_LoadLayoutOptions.html
        """
        return kdb.Layout.write(self, str(filename), options)


kcl = KCLayout()
"""Default library object.

Any [KCell][kfactory.kcell.KCell] uses this object unless another one is
specified in the constructor."""


class LayerEnum(int, Enum):
    """Class for having the layers stored and a mapping int <-> layer,datatype.

    This Enum can also be treated as a tuple, i.e. it implements `__getitem__`
    and `__len__`.

    Attributes:
        layer: layer number
        datatype: layer datatype
    """

    layer: int
    datatype: int

    def __new__(  # type: ignore[misc]
        cls: "LayerEnum",
        layer: int,
        datatype: int,
        kcl: KCLayout = kcl,
    ) -> "LayerEnum":
        """Create a new Enum.

        Because it needs to act like an integer an enum is created and expanded.

        Args:
            layer: Layer number of the layer.
            datatype: Datatype of the layer.
            kcl: Base Layout object to register the layer to.
        """
        value = kcl.layer(layer, datatype)
        obj: int = int.__new__(cls, value)  # type: ignore[call-overload]
        obj._value_ = value  # type: ignore[attr-defined]
        obj.layer = layer  # type: ignore[attr-defined]
        obj.datatype = datatype  # type: ignore[attr-defined]
        return obj  # type: ignore[return-value]

    def __getitem__(self, key: int) -> int:
        """Retrieve layer number[0] / datatype[1] of a layer."""
        if key == 0:
            return self.layer
        elif key == 1:
            return self.datatype

        else:
            raise ValueError(
                "LayerMap only has two values accessible like"
                " a list, layer == [0] and datatype == [1]"
            )

    def __len__(self) -> int:
        """A layer has length 2, layer number and datatype."""
        return 2

    def __iter__(self) -> Iterator[int]:
        """Allow for loops to iterate over the LayerEnum."""
        yield from [self.layer, self.datatype]

    def __str__(self) -> str:
        """Return the name of the LayerEnum."""
        return self.name


class Port:
    """A port is the photonics equivalent to a pin in electronics.

    In addition to the location and layer
    that defines a pin, a port also contains an orientation and a width.
    This can be fully represented with a transformation, integer and layer_index.


    Attributes:
        name: String to name the port.
        width: The width of the port in dbu.
        trans: Transformation in dbu. If the port can be represented in 90° intervals
            this is the safe way to do so.
        dcplx_trans: Transformation in micrometer. The port will autoconvert between
            trans and dcplx_trans on demand.
        port_type: A string defining the type of the port
        layer: Index of the layer or a LayerEnum that acts like an integer, but can
            contain layer number and datatype
        info: A dictionary with additional info. Not reflected in GDS. Copy will make a
            (shallow) copy of it.
        d: Access port info in micrometer basis such as width and position / angle.
        kcl: Link to the layout this port resides in.
    """

    yaml_tag = "!Port"
    name: str | None
    kcl: KCLayout
    width: int
    layer: int | LayerEnum
    _trans: kdb.Trans | None
    _dcplx_trans: kdb.DCplxTrans | None
    port_type: str
    d: "UMPort"

    @overload
    def __init__(
        self,
        *,
        name: str | None = None,
        width: int,
        layer: LayerEnum | int,
        trans: kdb.Trans,
        kcl: KCLayout = kcl,
        port_type: str = "optical",
        info: dict[str, Any] = {},
    ):
        ...

    @overload
    def __init__(
        self,
        *,
        name: str | None = None,
        dwidth: float,
        layer: LayerEnum | int,
        dcplx_trans: kdb.DCplxTrans,
        kcl: KCLayout = kcl,
        port_type: str = "optical",
        info: dict[str, Any] = {},
    ):
        ...

    @overload
    def __init__(
        self,
        *,
        name: str | None = None,
        width: int,
        layer: LayerEnum | int,
        port_type: str = "optical",
        angle: int,
        position: tuple[int, int],
        mirror_x: bool = False,
        kcl: KCLayout = kcl,
        info: dict[str, Any] = {},
    ):
        ...

    @overload
    def __init__(
        self,
        *,
        name: str | None = None,
        dwidth: float,
        layer: LayerEnum | int,
        port_type: str = "optical",
        dangle: float,
        dposition: tuple[float, float],
        mirror_x: bool = False,
        kcl: KCLayout = kcl,
        info: dict[str, Any] = {},
    ):
        ...

    def __init__(
        self,
        *,
        name: str | None = None,
        width: int | None = None,
        dwidth: float | None = None,
        layer: int | None = None,
        port_type: str = "optical",
        trans: kdb.Trans | str | None = None,
        dcplx_trans: kdb.DCplxTrans | str | None = None,
        angle: int | None = None,
        dangle: float | None = None,
        position: tuple[int, int] | None = None,
        dposition: tuple[float, float] | None = None,
        mirror_x: bool = False,
        port: "Port | None" = None,
        kcl: KCLayout = kcl,
        info: dict[str, Any] = {},
    ):
        """Create a port from dbu or um based units."""
        self.kcl = kcl
        self.d = UMPort(self)
        self.info = info.copy()
        if port is not None:
            self.name = port.name if name is None else name

            if port.dcplx_trans.is_complex():
                self.dcplx_trans = port.dcplx_trans
            else:
                self.trans = port.trans

            self.port_type = port.port_type
            self.layer = port.layer
            self.width = port.width
        elif (width is None and dwidth is None) or layer is None:
            raise ValueError("width, layer must be given if the 'port is None'")
        else:
            if trans is not None:
                # self.width = cast(int, width)
                if isinstance(trans, str):
                    self.trans = kdb.Trans.from_s(trans)
                else:
                    self.trans = trans.dup()
                assert width is not None
                self.width = width
                self.port_type = port_type
            elif dcplx_trans is not None:
                if isinstance(dcplx_trans, str):
                    self.dcplx_trans = kdb.DCplxTrans.from_s(dcplx_trans)
                else:
                    self.dcplx_trans = dcplx_trans.dup()
                assert dwidth is not None
                self.d.width = dwidth
                assert self.width * self.kcl.dbu == float(
                    dwidth
                ), "When converting to dbu the width does not match the desired width!"
            elif width is not None:
                assert angle is not None
                assert position is not None
                self.trans = kdb.Trans(angle, mirror_x, *position)
                self.width = width
                self.port_type = port_type
            elif dwidth is not None:
                assert dangle is not None
                assert dposition is not None
                self.dcplx_trans = kdb.DCplxTrans(1, dangle, mirror_x, *dposition)

            assert layer is not None
            self.name = name
            self.layer = layer
            self.port_type = port_type

    @classmethod
    def from_yaml(cls: "type[Port]", constructor, node) -> "Port":  # type: ignore
        """Internal function used by the placer to convert yaml to a Port."""
        d = dict(constructor.construct_pairs(node))
        return cls(**d)

    def copy(self, trans: kdb.Trans | kdb.DCplxTrans = kdb.Trans.R0) -> "Port":
        """Get a copy of a port.

        Args:
            trans: an optional transformation applied to the port to be copied

        Returns:
            port: a copy of the port
        """
        if self._trans:
            if isinstance(trans, kdb.Trans):
                _trans = trans * self.trans
                return Port(
                    name=self.name,
                    trans=_trans,
                    layer=self.layer,
                    port_type=self.port_type,
                    width=self.width,
                    kcl=self.kcl,
                )
            elif not trans.is_complex():
                _trans = trans.s_trans().to_itype(self.kcl.dbu) * self.trans
                return Port(
                    name=self.name,
                    trans=_trans,
                    layer=self.layer,
                    port_type=self.port_type,
                    width=self.width,
                    kcl=self.kcl,
                )
        if isinstance(trans, kdb.Trans):
            dtrans = kdb.DCplxTrans(trans.to_dtype(self.kcl.dbu))
            _dtrans = dtrans * self.dcplx_trans
        else:
            _dtrans = trans * self.dcplx_trans
        return Port(
            name=self.name,
            dcplx_trans=_dtrans,
            dwidth=self.d.width,
            layer=self.layer,
            kcl=self.kcl,
            port_type=self.port_type,
            info=self.info,
        )

    @property
    def x(self) -> int:
        """X coordinate of the port in dbu."""
        return self.trans.disp.x

    @x.setter
    def x(self, value: int) -> None:
        if self._trans:
            vec = self._trans.disp
            vec.x = value
            self._trans.disp = vec
        elif self._dcplx_trans:
            vec = self.trans.disp
            vec.x = value
            self._dcplx_trans.disp = vec.to_dtype(self.kcl.dbu)

    @property
    def y(self) -> int:
        """Y coordinate of the port in dbu."""
        return self.trans.disp.y

    @y.setter
    def y(self, value: int) -> None:
        if self._trans:
            vec = self._trans.disp
            vec.y = value
            self._trans.disp = vec
        elif self._dcplx_trans:
            vec = self.trans.disp
            vec.y = value
            self._dcplx_trans.disp = vec.to_dtype(self.kcl.dbu)

    @property
    def trans(self) -> kdb.Trans:
        """Simple Transformation of the Port.

        If this is set with the setter, it will overwrite any transformation or
        dcplx transformation
        """
        return self._trans or self.dcplx_trans.s_trans().to_itype(self.kcl.dbu)

    @trans.setter
    def trans(self, value: kdb.Trans) -> None:
        self._trans = value.dup()
        self._dcplx_trans = None

    @property
    def dcplx_trans(self) -> kdb.DCplxTrans:
        """Complex transformation (µm based).

        If the internal transformation is simple, return a complex copy.

        The setter will set a complex transformation and overwrite the internal
        transformation (set simple to `None` and the complex to the provided value.
        """
        return self._dcplx_trans or kdb.DCplxTrans(self.trans.to_dtype(self.kcl.dbu))

    @dcplx_trans.setter
    def dcplx_trans(self, value: kdb.DCplxTrans) -> None:
        self._dcplx_trans = value.dup()
        self._trans = None

    @property
    def angle(self) -> int:
        """Angle of the transformation.

        In the range of `[0,1,2,3]` which are increments in 90°. Not to be confused
        with `rot` of the transformation which keeps additional info about the
        mirror flag.
        """
        return self.trans.angle

    @angle.setter
    def angle(self, value: int) -> None:
        self._trans = self.trans.dup()
        self._dcplx_trans = None
        self._trans.angle = value

    @property
    def orientation(self) -> float:
        """Returns orientation in degrees for gdsfactory compatibility."""
        return self.dcplx_trans.angle

    @orientation.setter
    def orientation(self, value: float) -> None:
        if not self.dcplx_trans.is_complex() and value in [0, 90, 180, 270]:
            self.trans.angle = int(value / 90)
        else:
            self._dcplx_trans = self.dcplx_trans
            self.dcplx_trans.angle = value

    @property
    def mirror(self) -> bool:
        """Returns `True`/`False` depending on the mirror flag on the transformation."""
        return self.trans.is_mirror()

    @mirror.setter
    def mirror(self, value: bool) -> None:
        """Setter for mirror flag on trans."""
        self._trans = self.trans.dup()
        self._dcplx_trans = None
        self._trans.mirror = value

    def hash(self) -> bytes:
        """Hash of Port."""
        h = sha3_512()
        name = self.name if self.name else ""
        h.update(name.encode("UTF-8"))
        h.update(self.trans.hash().to_bytes(8, "big"))
        h.update(self.width.to_bytes(8, "big"))
        h.update(self.port_type.encode("UTF-8"))
        h.update(self.layer.to_bytes(8, "big"))
        return h.digest()

    def __repr__(self) -> str:
        """String representation of port."""
        ln = self.layer.name if isinstance(self.layer, LayerEnum) else self.layer
        if self._trans:
            return (
                f"Port({'name: ' + self.name if self.name else ''}"
                f", width: {self.width}, trans: {self.trans.to_s()}, layer: "
                f"{ln}, port_type: {self.port_type})"
            )
        else:
            return (
                f"Port({'name: ' + self.name if self.name else ''}"
                f", dwidth: {self.d.width}, trans: {self.dcplx_trans.to_s()}, layer: "
                f"{ln}, port_type: {self.port_type})"
            )


class UMPort:
    """Make the port able to dynamically give um based info."""

    def __init__(self, parent: Port):
        """Constructor, just needs a pointer to the port.

        Args:
            parent: port that this should be attached to
        """
        self.parent = parent

    @property
    def x(self) -> float:
        """X coordinate of the port in um."""
        return self.parent.dcplx_trans.disp.x

    @x.setter
    def x(self, value: float) -> None:
        vec = self.parent.dcplx_trans.disp
        vec.x = value
        if self.parent._trans:
            self.parent._trans.disp = vec.to_itype(self.parent.kcl.dbu)
        elif self.parent._dcplx_trans:
            self.parent._dcplx_trans.disp = vec

    @property
    def y(self) -> float:
        """Y coordinate of the port in um."""
        return self.parent.dcplx_trans.disp.y

    @y.setter
    def y(self, value: float) -> None:
        vec = self.parent.dcplx_trans.disp
        vec.y = value
        if self.parent._trans:
            self.parent._trans.disp = vec.to_itype(self.parent.kcl.dbu)
        elif self.parent._dcplx_trans:
            self.parent._dcplx_trans.disp = vec

    @property
    def position(self) -> tuple[float, float]:
        """Coordinate of the port in um."""
        vec = self.parent.dcplx_trans.disp
        return (vec.x, vec.y)

    @position.setter
    def position(self, pos: tuple[float, float]) -> None:
        if self.parent._trans:
            self.parent._trans.disp = kdb.DVector(*pos).to_itype(self.parent.kcl.dbu)
        elif self.parent._dcplx_trans:
            self.parent._dcplx_trans.disp = kdb.DVector(*pos)

    @property
    def angle(self) -> float:
        """Angle of the port in degrees."""
        return self.parent.dcplx_trans.angle

    @angle.setter
    def angle(self, value: float) -> None:
        if value in [0, 90, 180, 270]:
            if self.parent._trans:
                self.parent._trans.angle = int(value / 90)
                return

        trans = self.parent.dcplx_trans
        trans.angle = value
        self.parent.dcplx_trans = trans

    @property
    def width(self) -> float:
        """Width of the port in um."""
        return self.parent.width * self.parent.kcl.dbu

    @width.setter
    def width(self, value: float) -> None:
        self.parent.width = int(value / self.parent.kcl.dbu)
        assert self.parent.width * self.parent.kcl.dbu == float(value), (
            "When converting to dbu the width does not match the desired width"
            f"({self.width} / {value})!"
        )


class KCell:
    """KLayout cell and change its class to KCell.

    A KCell is a dynamic proxy for kdb.Cell. It has all the
    attributes of the official KLayout class. Some attributes have been adjusted
    to return KCell specific sub classes. If the function is listed here in the
    docs, they have been adjusted for KFactory specifically. This object will
    transparently proxy to kdb.Cell. Meaning any attribute not directly
    defined in this class that are available from the KLayout counter part can
    still be accessed. The pure KLayout object can be accessed with
    `_kdb_cell`.

    Attributes:
        kcl: Library object that is the manager of the KLayout
        settings: A dictionary containing settings populated by the
            [cell][kfactory.kcell.cell] decorator.
        info: Dictionary for storing additional info if necessary. This is not
            passed to the GDS and therefore not reversible.
        _kdb_cell: Pure KLayout cell object.
        _locked: If set the cell shouldn't be modified anymore.
        ports: Manages the ports of the cell.
    """

    yaml_tag = "!KCell"
    _ports: "Ports"

    def __init__(
        self,
        name: str | None = None,
        kcl: KCLayout = kcl,
        kdb_cell: kdb.Cell | None = None,
        ports: "Ports | None" = None,
    ):
        """Constructor of KCell.

        Args:
            name: Name of the cell, if None will autogenerate name to
                "Unnamed_<cell_index>".
            kcl: KCLayout the cell should be attached to.
            kdb_cell: If not `None`, a KCell will be created from and existing
                KLayout Cell
            ports: Attach an existing [Ports][kfactory.kcell.Ports] object to the KCell,
                if `None` create an empty one.
        """
        self.kcl = kcl
        self.insts: Instances = Instances()
        self.settings: dict[str, Any] = {}
        self.info: dict[str, Any] = {}
        self._locked = False
        if name is None:
            _name = "Unnamed_!"
        else:
            _name = name
        self._kdb_cell = kdb_cell or kcl.create_cell(_name)
        if _name == "Unnamed_!":
            self._kdb_cell.name = f"Unnamed_{self.cell_index()}"
        self.kcl.register_cell(self, allow_reregister=True)
        self.ports: Ports = ports or Ports(self.kcl)
        self.complex = False

        if kdb_cell is not None:
            for inst in kdb_cell.each_inst():
                self.insts.append(Instance(self.kcl, inst))

    @property
    def name(self) -> str:
        """Name of the KCell."""
        return self._kdb_cell.name

    @name.setter
    def name(self, value: str) -> None:
        if self._locked:
            raise LockedError(self)
        self._kdb_cell.name = value

    @property
    def prop_id(self) -> int:
        """Gets the properties ID associated with the cell."""
        return self._kdb_cell.prop_id

    @prop_id.setter
    def prop_id(self, value: int) -> None:
        if self._locked:
            raise LockedError(self)
        self._kdb_cell.prop_id = value

    @property
    def ghost_cell(self) -> bool:
        """Returns a value indicating whether the cell is a "ghost cell"."""
        return self._kdb_cell.ghost_cell

    @ghost_cell.setter
    def ghost_cell(self, value: bool) -> None:
        if self._locked:
            raise LockedError(self)
        self._kdb_cell.ghost_cell = value

    def __getattr__(self, name):  # type: ignore[no-untyped-def]
        """If KCell doesn't have an attribute, look in the KLayout Cell."""
        return getattr(self._kdb_cell, name)

    def dup(self) -> "KCell":
        """Copy the full cell.

        Sets `_locked` to `False`

        Returns:
            cell: Exact copy of the current cell.
                The name will have `$1` as duplicate names are not allowed
        """
        kdb_copy = self._kdb_copy()

        c = KCell(kcl=self.kcl, kdb_cell=kdb_copy)
        c.ports = self.ports.copy()
        for inst in kdb_copy.each_inst():
            c.insts.append(Instance(self.kcl, instance=inst))
        # c._locked = False
        return c

    def __copy__(self) -> "KCell":
        """Enables use of `copy.copy` and `copy.deep_copy`."""
        return self.dup()

    def add_port(
        self, port: Port, name: str | None = None, keep_mirror: bool = False
    ) -> None:
        """Add an existing port. E.g. from an instance to propagate the port.

        Args:
            port: The port to add.
            name: Overwrite the name of the port
            keep_mirror: Keep the mirror part of the transformation of a port if
                `True`, else set the mirror flag to `False`.
        """
        if self._locked:
            raise LockedError(self)
        self.ports.add_port(port=port, name=name)

    def add_ports(
        self, ports: Iterable[Port], prefix: str = "", keep_mirror: bool = False
    ) -> None:
        """Add a sequence of ports to the cells.

        Can be useful to add all ports of a instance for example.

        Args:
            ports: list/tuple (anything iterable) of ports.
            prefix: string to add in front of all the port names
            keep_mirror: Keep the mirror part of the transformation of a port if
                `True`, else set the mirror flag to `False`.
        """
        if self._locked:
            raise LockedError(self)
        self.ports.add_ports(ports=ports, prefix=prefix, keep_mirror=keep_mirror)

    @classmethod
    def from_yaml(
        cls: "Callable[..., KCell]",
        constructor: Any,
        node: Any,
        verbose: bool = False,
    ) -> "KCell":
        """Internal function used by the placer to convert yaml to a KCell."""
        d = ruamel.yaml.constructor.SafeConstructor.construct_mapping(
            constructor,
            node,
            deep=True,
        )
        cell = cls(d["name"])
        if verbose:
            print(f"Building {d['name']}")
        cell.ports = d.get("ports", Ports(ports=[], kcl=cell.kcl))
        cell.settings = d.get("settings", {})
        for inst in d.get("insts", []):
            if "cellname" in inst:
                _cell = cell.kcl[inst["cellname"]]
            elif "cellfunction" in inst:
                module_name, fname = inst["cellfunction"].rsplit(".", 1)
                module = importlib.import_module(module_name)
                cellf = getattr(module, fname)
                _cell = cellf(**inst["settings"])
                del module
            else:
                raise NotImplementedError(
                    'To define an instance, either a "cellfunction" or'
                    ' a "cellname" needs to be defined'
                )
            t = inst.get("trans", {})
            if isinstance(t, str):
                cell.create_inst(
                    _cell,
                    kdb.Trans.from_s(inst["trans"]),
                )
            else:
                angle = t.get("angle", 0)
                mirror = t.get("mirror", False)

                kinst = cell.create_inst(
                    _cell,
                    kdb.Trans(angle, mirror, 0, 0),
                )

                x0_yml = t.get("x0", DEFAULT_TRANS["x0"])
                y0_yml = t.get("y0", DEFAULT_TRANS["y0"])
                x_yml = t.get("x", DEFAULT_TRANS["x"])
                y_yml = t.get("y", DEFAULT_TRANS["y"])
                margin = t.get("margin", DEFAULT_TRANS["margin"])
                margin_x = margin.get(
                    "x", DEFAULT_TRANS["margin"]["x"]  # type: ignore[index]
                )
                margin_y = margin.get(
                    "y", DEFAULT_TRANS["margin"]["y"]  # type: ignore[index]
                )
                margin_x0 = margin.get(
                    "x0", DEFAULT_TRANS["margin"]["x0"]  # type: ignore[index]
                )
                margin_y0 = margin.get(
                    "y0", DEFAULT_TRANS["margin"]["y0"]  # type: ignore[index]
                )
                ref_yml = t.get("ref", DEFAULT_TRANS["ref"])
                if isinstance(ref_yml, str):
                    for i in reversed(cell.insts):
                        if i.cell.name == ref_yml:
                            ref = i
                            break
                    else:
                        IndexError(f"No instance with cell name: <{ref_yml}> found")
                elif isinstance(ref_yml, int) and len(cell.insts) > 1:
                    ref = cell.insts[ref_yml]

                # margins for x0/y0 need to be in with opposite sign of
                # x/y due to them being subtracted later

                # x0
                match x0_yml:
                    case "W":
                        x0 = kinst.bbox().left - margin_x0
                    case "E":
                        x0 = kinst.bbox().right + margin_x0
                    case _:
                        if isinstance(x0_yml, int):
                            x0 = x0_yml
                        else:
                            NotImplementedError("unknown format for x0")
                # y0
                match y0_yml:
                    case "S":
                        y0 = kinst.bbox().bottom - margin_y0
                    case "N":
                        y0 = kinst.bbox().top + margin_y0
                    case _:
                        if isinstance(y0_yml, int):
                            y0 = y0_yml
                        else:
                            NotImplementedError("unknown format for y0")
                # x
                match x_yml:
                    case "W":
                        if len(cell.insts) > 1:
                            x = ref.bbox().left
                            if x_yml != x0_yml:
                                x -= margin_x
                        else:
                            x = margin_x
                    case "E":
                        if len(cell.insts) > 1:
                            x = ref.bbox().right
                            if x_yml != x0_yml:
                                x += margin_x
                        else:
                            x = margin_x
                    case _:
                        if isinstance(x_yml, int):
                            x = x_yml
                        else:
                            NotImplementedError("unknown format for x")
                # y
                match y_yml:
                    case "S":
                        if len(cell.insts) > 1:
                            y = ref.bbox().bottom
                            if y_yml != y0_yml:
                                y -= margin_y
                        else:
                            y = margin_y
                    case "N":
                        if len(cell.insts) > 1:
                            y = ref.bbox().top
                            if y_yml != y0_yml:
                                y += margin_y
                        else:
                            y = margin_y
                    case _:
                        if isinstance(y_yml, int):
                            y = y_yml
                        else:
                            NotImplementedError("unknown format for y")
                kinst.transform(kdb.Trans(0, False, x - x0, y - y0))
        type_to_class: dict[
            str,
            Callable[
                [str],
                kdb.Box
                | kdb.DBox
                | kdb.Polygon
                | kdb.DPolygon
                | kdb.Edge
                | kdb.DEdge
                | kdb.Text
                | kdb.DText,
            ],
        ] = {
            "box": kdb.Box.from_s,
            "polygon": kdb.Polygon.from_s,
            "edge": kdb.Edge.from_s,
            "text": kdb.Text.from_s,
            "dbox": kdb.DBox.from_s,
            "dpolygon": kdb.DPolygon.from_s,
            "dedge": kdb.DEdge.from_s,
            "dtext": kdb.DText.from_s,
        }

        for layer, shapes in dict(d.get("shapes", {})).items():
            linfo = kdb.LayerInfo.from_string(layer)
            for shape in shapes:
                shapetype, shapestring = shape.split(" ", 1)
                cell.shapes(cell.layout().layer(linfo)).insert(
                    type_to_class[shapetype](shapestring)
                )

        return cell

    def show(self) -> None:
        """Stream the gds to klive.

        Will create a temporary file of the gds and load it in KLayout via klive
        """
        show(self)

    def plot(self) -> None:
        """Display cell.

        Usage: Pass the kcell variable as an argument in the cell at the end
        """
        from .widgets.interactive import display_kcell

        display_kcell(self)

    def _ipython_display_(self) -> None:
        """Display a cell in a Jupyter Cell.

        Usage: Pass the kcell variable as an argument in the cell at the end
        """
        self.plot()

    def __repr__(self) -> str:
        """Return a string representation of the Cell."""
        port_names = [p.name for p in self.ports]
        return f"{self.name}: ports {port_names}, {len(self.insts)} instances"

    @property
    def ports(self) -> "Ports":
        """Ports associated with the cell."""
        return self._ports

    @ports.setter
    def ports(self, new_ports: "InstancePorts | Ports") -> None:
        if self._locked:
            raise LockedError(self)
        self._ports = new_ports.copy()

    @overload
    def create_port(
        self,
        *,
        name: str | None = None,
        trans: kdb.Trans,
        width: int,
        layer: LayerEnum | int,
        port_type: str = "optical",
    ) -> None:
        ...

    @overload
    def create_port(
        self,
        *,
        name: str | None = None,
        dcplx_trans: kdb.DCplxTrans,
        dwidth: float,
        layer: LayerEnum | int,
        port_type: str = "optical",
    ) -> None:
        ...

    @overload
    def create_port(
        self,
        *,
        name: str | None = None,
        port: Port,
    ) -> None:
        ...

    @overload
    def create_port(
        self,
        *,
        name: str | None = None,
        width: int,
        position: tuple[int, int],
        angle: int,
        layer: LayerEnum | int,
        port_type: str = "optical",
        mirror_x: bool = False,
    ) -> None:
        ...

    def create_port(self, **kwargs: Any) -> None:
        """Proxy for [Ports.create_port][kfactory.kcell.Ports.create_port]."""
        if self._locked:
            raise LockedError(self)
        self.ports.create_port(**kwargs)

    @overload
    def create_inst(
        self,
        cell: "KCell | int",
        trans: kdb.Trans | kdb.ICplxTrans | kdb.Vector = kdb.Trans(),
    ) -> "Instance":
        ...

    @overload
    def create_inst(
        self,
        cell: "KCell | int",
        *,
        dtrans: kdb.DTrans | kdb.DCplxTrans | kdb.DVector,
    ) -> "Instance":
        ...

    @overload
    def create_inst(
        self,
        cell: "KCell | int",
        trans: kdb.Trans | kdb.ICplxTrans | kdb.Vector,
        *,
        a: kdb.Vector,
        b: kdb.Vector,
        na: int = 1,
        nb: int = 1,
    ) -> "Instance":
        ...

    @overload
    def create_inst(
        self,
        cell: "KCell | int",
        *,
        dtrans: kdb.DTrans | kdb.DCplxTrans,
        a: kdb.DVector,
        b: kdb.DVector,
        na: int = 1,
        nb: int = 1,
    ) -> "Instance":
        ...

    def create_inst(
        self,
        cell: "KCell | int",
        trans: kdb.Trans | kdb.Vector | kdb.ICplxTrans = kdb.Trans(),
        dtrans: kdb.DTrans | kdb.DCplxTrans | kdb.DVector | None = None,
        a: kdb.Vector | kdb.DVector | None = None,
        b: kdb.Vector | kdb.DVector | None = None,
        na: int = 1,
        nb: int = 1,
    ) -> "Instance":
        """Add an instance of another KCell.

        Args:
            cell: The cell to be added
            trans: The integer transformation applied to the reference
            dtrans: um transformation of the reference. If not `None`,
                will overwrite trans`
            a: Vector (DVector if trans is um based) for the array.
                Needs to be in positive X-direction. Usually this is only a
                Vector in x-direction. Some foundries won't allow other Vectors.
            b: Vector (DVector if transs is um based) for the array.
                Needs to be in positive Y-direction. Usually this is only a
                Vector in x-direction. Some foundries won't allow other Vectors.
            na: Number of elements in direction of `a`
            nb: Number of elements in direction of `b`

        Returns:
            The created instance
        """
        if self._locked:
            raise LockedError(self)
        if isinstance(cell, int):
            ci = cell
        else:
            ci = cell.cell_index()

        if dtrans is None:
            if a is None:
                ca = self._kdb_cell.insert(kdb.CellInstArray(ci, trans))
            else:
                if b is None:
                    b = kdb.Vector()
                cast(kdb.DVector, a)
                cast(kdb.DVector, b)
                ca = self._kdb_cell.insert(
                    kdb.CellInstArray(ci, trans, a, b, na, nb)  # type: ignore[arg-type]
                )
        else:
            if a is None:
                ca = self._kdb_cell.insert(kdb.DCellInstArray(ci, dtrans))
            else:
                if b is None:
                    b = kdb.DVector()
                cast(kdb.DVector, a)
                cast(kdb.DVector, b)
                ca = self._kdb_cell.insert(
                    kdb.DCellInstArray(
                        ci, dtrans, a, b, na, nb  # type: ignore[arg-type]
                    )
                )
        inst = Instance(self.kcl, ca)
        self.insts.append(inst)
        return inst

    def _kdb_copy(self) -> kdb.Cell:
        return self._kdb_cell.dup()

    def layer(self, *args: Any, **kwargs: Any) -> int:
        """Get the layer info, convenience for `klayout.db.Layout.layer`."""
        return self.kcl.layer(*args, **kwargs)

    def __lshift__(self, cell: "KCell") -> "Instance":
        """Convenience function for [create_inst][kfactory.kcell.KCell.create_inst].

        Args:
            cell: The cell to be added as an instance
        """
        return self.create_inst(cell)

    def hash(self) -> bytes:
        """Provide a unique hash of the cell."""
        h = sha3_512()
        h.update(self.name.encode("ascii", "ignore"))

        for layer_index in self.layout().layer_indexes():
            h.update(layer_index.to_bytes(8, "big"))
            for shape in self.shapes(layer_index).each(kdb.Shapes.SRegions):
                h.update(shape.polygon.hash().to_bytes(8, "big"))
            for shape in self.shapes(layer_index).each(kdb.Shapes.STexts):
                h.update(shape.text.hash().to_bytes(8, "big"))
        port_hashs = list(sorted(p.hash() for p in self.ports._ports))
        for _hash in port_hashs:
            h.update(_hash)
        insts_hashs = list(sorted(inst.hash for inst in self.insts))
        for _hash in insts_hashs:
            h.update(_hash)
        return h.digest()

    def autorename_ports(self, rename_func: Callable[..., None] | None = None) -> None:
        """Rename the ports with the schema angle -> "NSWE" and sort by x and y.

        Args:
            rename_func: Function that takes Iterable[Port] and renames them.
                This can of course contain a filter and only rename some of the ports
        """
        if self._locked:
            raise LockedError(self)
        if rename_func is None:
            self.kcl.rename_function(self.ports._ports)
        else:
            rename_func(self.ports._ports)

    def flatten(self, prune: bool = True, merge: bool = True) -> None:
        """Flatten the cell.

        Pruning will delete the klayout.db.Cell if unused,
        but might cause artifacts at the moment.

        Args:
            prune: Delete unused child cells if they aren't used in any other KCell
            merge: Merge the shapes on all layers
        """
        if self._locked:
            raise LockedError(self)
        self._kdb_cell.flatten(False)  # prune)
        self.insts = Instances()

        if merge:
            for layer in self.layout().layer_indexes():
                reg = kdb.Region(self.begin_shapes_rec(layer))
                reg.merge()
                self.clear(layer)
                self.shapes(layer).insert(reg)

    def draw_ports(self) -> None:
        """Draw all the ports on their respective layer."""
        polys: dict[int, kdb.Region] = {}

        for port in self.ports:
            w = port.width

            if w in polys:
                poly = polys[w]
            else:
                poly = kdb.Region()
                poly.insert(
                    kdb.Polygon(
                        [
                            kdb.Point(0, -w // 2),
                            kdb.Point(0, w // 2),
                            kdb.Point(w // 2, 0),
                        ]
                    )
                )
                if w > 20:
                    poly -= kdb.Region(
                        kdb.Polygon(
                            [
                                kdb.Point(w // 20, 0),
                                kdb.Point(w // 20, -w // 2 + int(w * 2.5 // 20)),
                                kdb.Point(w // 2 - int(w * 1.41 / 20), 0),
                            ]
                        )
                    )
            polys[w] = poly
            if port._trans:
                self.shapes(port.layer).insert(poly.transformed(port.trans))
                self.shapes(port.layer).insert(
                    kdb.Text(port.name if port.name else "", port.trans)
                )
            else:
                self.shapes(port.layer).insert(poly, port.dcplx_trans)
                self.shapes(port.layer).insert(
                    kdb.Text(port.name if port.name else "", port.trans)
                )

    def write(
        self, filename: str | Path, save_options: kdb.SaveLayoutOptions = default_save()
    ) -> None:
        """Write a KCell to a GDS.

        See [KCLayout.write][kfactory.kcell.KCLayout.write] for more info.
        """
        return self._kdb_cell.write(str(filename), save_options)

    @classmethod
    def to_yaml(cls, representer, node):  # type: ignore
        """Internal function to convert the cell to yaml."""
        d = {
            "name": node.name,
            "ports": node.ports,  # Ports.to_yaml(representer, node.ports),
        }

        insts = [
            {"cellname": inst.cell.name, "trans": inst.instance.trans.to_s()}
            for inst in node.insts
        ]
        shapes = {
            node.layout()
            .get_info(layer)
            .to_s(): [shape.to_s() for shape in node.shapes(layer).each()]
            for layer in node.layout().layer_indexes()
            if not node.shapes(layer).is_empty()
        }

        if insts:
            d["insts"] = insts
        if shapes:
            d["shapes"] = shapes
        if len(node.settings) > 0:
            d["settings"] = node.settings
        return representer.represent_mapping(cls.yaml_tag, d)

    def each_inst(self) -> Iterator["Instance"]:
        """Iterates over all child instances (which may actually be instance arrays)."""
        yield from (Instance(self.kcl, inst) for inst in self._kdb_cell.each_inst())

    def each_overlapping_inst(self, b: kdb.Box | kdb.DBox) -> Iterator["Instance"]:
        """Gets the instances overlapping the given rectangle."""
        yield from (
            Instance(self.kcl, inst) for inst in self._kdb_cell.each_overlapping_inst(b)
        )

    def each_touching_inst(self, b: kdb.Box | kdb.DBox) -> Iterator["Instance"]:
        """Gets the instances overlapping the given rectangle."""
        yield from (
            Instance(self.kcl, inst) for inst in self._kdb_cell.each_touching_inst(b)
        )

    @overload
    def insert(
        self, inst: "Instance | kdb.CellInstArray | kdb.DCellInstArray"
    ) -> "Instance":
        ...

    @overload
    def insert(
        self, inst: "kdb.CellInstArray | kdb.DCellInstArray", property_id: int
    ) -> "Instance":
        ...

    def insert(
        self,
        inst: "Instance | kdb.CellInstArray | kdb.DCellInstArray",
        property_id: int | None = None,
    ) -> "Instance":
        """Inserts a cell instance given by another reference."""
        if self._locked:
            raise LockedError(self)
        if isinstance(inst, Instance):
            return Instance(self.kcl, self._kdb_cell.insert(inst._instance))
        else:
            if not property_id:
                return Instance(self.kcl, self._kdb_cell.insert(inst))
            else:
                assert isinstance(inst, kdb.CellInstArray | kdb.DCellInstArray)
                return Instance(self.kcl, self._kdb_cell.insert(inst, property_id))

    @overload
    def transform(
        self,
        inst: kdb.Instance,
        trans: kdb.Trans | kdb.DTrans | kdb.ICplxTrans | kdb.DCplxTrans,
        /,
        *,
        no_warn: bool = False,
    ) -> "Instance":
        ...

    @overload
    def transform(
        self,
        trans: kdb.Trans | kdb.DTrans | kdb.ICplxTrans | kdb.DCplxTrans,
        /,
        *,
        no_warn: bool = False,
    ) -> None:
        ...

    def transform(
        self,
        inst_or_trans: kdb.Instance
        | kdb.Trans
        | kdb.DTrans
        | kdb.ICplxTrans
        | kdb.DCplxTrans,
        trans: kdb.Trans | kdb.DTrans | kdb.ICplxTrans | kdb.DCplxTrans | None = None,
        /,
        *,
        no_warn: bool = False,
    ) -> "Instance | None":
        """Transforms the instance or cell with the transformation given."""
        if self._locked:
            raise LockedError(self)
        if trans:
            return Instance(
                self.kcl,
                self._kdb_cell.transform(
                    inst_or_trans, trans  # type: ignore[arg-type]
                ),
            )
        else:
            return self._kdb_cell.transform(inst_or_trans)  # type:ignore[arg-type]


class Instance:
    """An Instance of a KCell.

    An Instance is a reference to a KCell with a transformation.

    Attributes:
        _instance: The internal `kdb.Instance` reference
        ports: Transformed ports of the KCell
        kcl: Pointer to the layout object holding the instance
        d: Helper that allows retrieval of instance information in um
    """

    yaml_tag = "!Instance"

<<<<<<< HEAD
    _instance: kdb.Instance
    kcl: KCLayout
    ports: "InstancePorts"
    d: "UMInstance"
=======
    def __repr__(self) -> str:
        """Return a string representation of the instance."""
        port_names = [p.name for p in self.ports]
        return (
            f"{self.parent_cell.name}: ports {port_names}, {self.kcl[self.cell_index]}"
        )
>>>>>>> 877481fe

    def __init__(self, kcl: KCLayout, instance: kdb.Instance) -> None:
        """Create an instance from a KLayout Instance."""
        self._instance = instance
        self.kcl = kcl
        self.ports = InstancePorts(self)
        self.d = UMInstance(self)

    def __getattr__(self, name):  # type: ignore[no-untyped-def]
        """If we don't have an attribute, get it from the instance."""
        return getattr(self._instance, name)

    @property
    def name(self) -> str | None:
        """Name of instance in GDS."""
        prop = self.property(PROPID.NAME)
        return str(prop) if prop is not None else None

    @name.setter
    def name(self, value: str) -> None:
        self.set_property(PROPID.NAME, value)

    @property
    def cell_index(self) -> int:
        """Get the index of the cell this instance refers to."""
        return self._instance.cell_index

    @cell_index.setter
    def cell_index(self, value: int) -> None:
        self._instance_.cell_index = value

    @property
    def cell(self) -> KCell:
        """Parent KCell  of the Instance."""
        return self.kcl[self.cell_index]

    @cell.setter
    def cell(self, value: KCell) -> None:
        self.cell_index = value.cell_index()

    @property
    def a(self) -> kdb.Vector:
        """Returns the displacement vector for the 'a' axis."""
        return self._instance.a

    @a.setter
    def a(self, vec: kdb.Vector | kdb.DVector) -> None:
        self._instance.a = vec  # type: ignore[assignment]

    @property
    def b(self) -> kdb.Vector:
        """Returns the displacement vector for the 'b' axis."""
        return self._instance.b

    @b.setter
    def b(self, vec: kdb.Vector | kdb.DVector) -> None:
        self._instance.b = vec  # type: ignore[assignment]

    @property
    def cell_inst(self) -> kdb.CellInstArray:
        """Gets the basic CellInstArray object associated with this instance."""
        return self._instance.cell_inst

    @cell_inst.setter
    def cell_inst(self, cell_inst: kdb.CellInstArray | kdb.DCellInstArray) -> None:
        self._instance.cell_inst = cell_inst  # type: ignore[assignment]

    @property
    def cplx_trans(self) -> kdb.ICplxTrans:
        """Gets the complex transformation of the instance.

        Or the first instance in the array.
        """
        return self._instance.cplx_trans

    @cplx_trans.setter
    def cplx_trans(self, trans: kdb.ICplxTrans | kdb.DCplxTrans) -> None:
        self._instance.cplx_trans = trans  # type: ignore[assignment]

    @property
    def dcplx_trans(self) -> kdb.DCplxTrans:
        """Gets the complex transformation of the instance.

        Or the first instance in the array.
        """
        return self._instance.dcplx_trans

    @dcplx_trans.setter
    def dcplx_trans(self, trans: kdb.DCplxTrans) -> None:
        self._instance.dcplx_trans = trans

    @property
    def dtrans(self) -> kdb.DTrans:
        """Gets the complex transformation of the instance.

        Or the first instance in the array.
        """
        return self._instance.dtrans

    @dtrans.setter
    def dtrans(self, trans: kdb.DTrans) -> None:
        self._instance.dtrans = trans

    @property
    def trans(self) -> kdb.Trans:
        """Gets the complex transformation of the instance.

        Or the first instance in the array.
        """
        return self._instance.trans

    @trans.setter
    def trans(self, trans: kdb.Trans | kdb.DTrans) -> None:
        self._instance.trans = trans  # type: ignore[assignment]

    @property
    def na(self) -> int:
        """Returns the displacement vector for the 'a' axis."""
        return self._instance.na

    @na.setter
    def na(self, value: int) -> None:
        self._instance.na = value

    @property
    def nb(self) -> int:
        """Returns the number of instances in the 'b' axis."""
        return self._instance.nb

    @nb.setter
    def nb(self, value: int) -> None:
        self._instance.nb = value

    @property
    def parent_cell(self) -> KCell:
        """Gets the cell this instance is contained in."""
        return self.kcl[self._instance.parent_cell.cell_index()]

    @parent_cell.setter
    def parent_cell(self, cell: KCell | kdb.Cell) -> None:
        if isinstance(cell, KCell):
            self._instance.parent_cell = cell._kdb_cell
        else:
            self._instance.parent_cell = cell

    @property
    def prop_id(self) -> int:
        """Gets the properties ID associated with the instance."""
        return self._instance.prop_id

    @prop_id.setter
    def prop_id(self, value: int) -> None:
        self._instance.prop_id = value

    @property
    def hash(self) -> bytes:
        """Hash the instance."""
        h = sha3_512()
        h.update(self.cell.hash())
        if not self.is_complex():
            h.update(self.trans.hash().to_bytes(8, "big"))
        else:
            h.update(self.dcplx_trans.hash().to_bytes(8, "big"))
        return h.digest()

    @overload
    def align(
        self, port: str | Port | None, other: Port, *, mirror: bool = False
    ) -> None:
        ...

    @overload
    def align(
        self,
        port: str | Port | None,
        other: "Instance",
        other_port_name: str | None,
        *,
        mirror: bool = False,
    ) -> None:
        ...

    def align(
        self,
        port: str | Port | None,
        other: "Instance | Port",
        other_port_name: str | None = None,
        *,
        mirror: bool = False,
        allow_width_mismatch: bool = False,
        allow_layer_mismatch: bool = False,
        allow_type_mismatch: bool = False,
    ) -> None:
        """Align port with name `portname` to a port.

        Function to allow to transform this instance so that a port of this instance is
        aligned (same position with 180° turn) to another instance.

        Args:
            port: The name of the port of this instance to be connected, or directly an
                instance port. Can be `None` because port names can be `None`.
            other: The other instance or a port. Skip `other_port_name` if it's a port.
            other_port_name: The name of the other port. Ignored if
                `other` is a port.
            mirror: Instead of applying klayout.db.Trans.R180 as a connection
                transformation, use klayout.db.Trans.M90, which effectively means this
                instance will be mirrored and connected.
            allow_width_mismatch: Skip width check between the ports if set.
            allow_layer_mismatch: Skip layer check between the ports if set.
            allow_type_mismatch: Skip port_type check between the ports if set.
        """
        if isinstance(other, Instance):
            if other_port_name is None:
                raise ValueError(
                    "portname cannot be None if an Instance Object is given. For"
                    "complex connections (non-90 degree and floating point ports) use"
                    "route_cplx instead"
                )
            op = other.ports[other_port_name]
        elif isinstance(other, Port):
            op = other
        else:
            raise ValueError("other_instance must be of type Instance or Port")
        if isinstance(port, Port):
            p = port
        else:
            p = self.cell.ports[port]
        if p.width != op.width and not allow_width_mismatch:
            raise PortWidthMismatch(
                self,
                other,
                p,
                op,
            )
        elif int(p.layer) != int(op.layer) and not allow_layer_mismatch:
            raise PortLayerMismatch(self.cell.kcl, self, other, p, op)
        elif p.port_type != op.port_type and not allow_type_mismatch:
            raise PortTypeMismatch(self, other, p, op)
        else:
            if p._dcplx_trans or op._dcplx_trans:
                dconn_trans = kdb.DCplxTrans.M90 if mirror else kdb.DCplxTrans.R180
                self._instance.dcplx_trans = (
                    op.dcplx_trans * dconn_trans * p.dcplx_trans.inverted()
                )
            else:
                conn_trans = kdb.Trans.M90 if mirror else kdb.Trans.R180
                self._instance.trans = op.trans * conn_trans * p.trans.inverted()

    @classmethod
    def to_yaml(cls, representer, node):  # type: ignore[no-untyped-def]
        """Convert the instance to a yaml representation."""
        d = {
            "cellname": node.cell.name,
            "trans": node._trans,
            "dcplx_trans": node._dcplx_trans,
        }
        return representer.represent_mapping(cls.yaml_tag, d)

    @overload
    def movex(self, destination: int, /) -> None:
        ...

    @overload
    def movex(self, origin: int, destination: int) -> None:
        ...

    def movex(self, origin: int, destination: int | None = None) -> None:
        """Move the instance in x-direction in dbu.

        Args:
            origin: reference point to move [dbu]
            destination: move origin so that it will land on this coordinate [dbu]
        """
        if destination is None:
            self.transform(kdb.Trans(origin, 0))
        else:
            self.transform(kdb.Trans(destination - origin, 0))

    @overload
    def movey(self, destination: int, /) -> None:
        ...

    @overload
    def movey(self, origin: int, destination: int) -> None:
        ...

    def movey(self, origin: int, destination: int | None = None) -> None:
        """Move the instance in y-direction in dbu.

        Args:
            origin: reference point to move [dbu]
            destination: move origin so that it will land on this coordinate [dbu]
        """
        if destination is None:
            self.transform(kdb.Trans(0, origin))
        else:
            self.transform(kdb.Trans(0, destination - origin))

    @overload
    def move(self, destination: tuple[int, int], /) -> None:
        ...

    @overload
    def move(self, origin: tuple[int, int], destination: tuple[int, int]) -> None:
        ...

    def move(
        self, origin: tuple[int, int], destination: tuple[int, int] | None = None
    ) -> None:
        """Move the instance in dbu.

        Args:
            origin: reference point to move [dbu]
            destination: move origin so that it will land on this coordinate [dbu]
        """
        if destination is None:
            self.transform(kdb.Trans(*origin))
        else:
            self.transform(
                kdb.Trans(destination[0] - origin[0], destination[1] - origin[1])
            )

    def rotate(self, angle: Literal[0, 1, 2, 3]) -> None:
        """Rotate instance in increments of 90°."""
        self.transform(kdb.Trans(angle, False, 0, 0))


class UMInstance:
    """Make the port able to dynamically give um based info."""

    def __init__(self, parent: Instance):
        """Constructor, just needs a pointer to the port.

        Args:
            parent: port that this should be attached to
        """
        self.parent = parent

    @overload
    def movex(self, destination: float, /) -> None:
        ...

    @overload
    def movex(self, origin: float, destination: float) -> None:
        ...

    def movex(self, origin: float, destination: float | None = None) -> None:
        """Move the instance in x-direction in um.

        Args:
            origin: reference point to move
            destination: move origin so that it will land on this coordinate
        """
        if destination is None:
            self.parent.transform(kdb.DTrans(float(origin), 0.0))
        else:
            self.parent.transform(kdb.DTrans(float(destination - origin), 0.0))

    @overload
    def movey(self, destination: float, /) -> None:
        ...

    @overload
    def movey(self, origin: float, destination: float) -> None:
        ...

    def movey(self, origin: float, destination: float | None = None) -> None:
        """Move the instance in y-direction in um.

        Args:
            origin: reference point to move
            destination: move origin so that it will land on this coordinate
        """
        if destination is None:
            self.parent.transform(kdb.DTrans(0.0, float(origin)))
        else:
            self.parent.transform(kdb.DTrans(0.0, float(destination - origin)))

    def rotate(self, angle: float) -> None:
        """Rotate instance in degrees."""
        self.parent.transform(kdb.DCplxTrans(1, angle, False, 0, 0))

    @overload
    def move(self, destination: tuple[float, float], /) -> None:
        ...

    @overload
    def move(
        self, origin: tuple[float, float], destination: tuple[float, float]
    ) -> None:
        ...

    def move(
        self,
        origin: tuple[float, float],
        destination: tuple[float, float] | None = None,
    ) -> None:
        """Move the instance in dbu.

        Args:
            origin: reference point to move [dbu]
            destination: move origin so that it will land on this coordinate [dbu]
        """
        if destination is None:
            self.parent.transform(kdb.DTrans(float(origin[0]), float(origin[1])))
        else:
            self.parent.transform(
                kdb.DTrans(
                    float(destination[0] - origin[0]), float(destination[1] - origin[1])
                )
            )


class Instances:
    """Holder for instances.

    Allows retrieval by name or index
    """

    def __init__(self) -> None:
        """Constructor."""
        self._insts: list[Instance] = []

    def append(self, inst: Instance) -> None:
        """Append a new instance."""
        self._insts.append(inst)

    def __getitem__(self, key: str | int) -> Instance:
        """Retrieve instance by index or by name."""
        if isinstance(key, int):
            return self._insts[key]

        else:
            return next(filter(lambda inst: inst.name == key, self._insts))

    def __len__(self) -> int:
        """Length of the instances."""
        return self._insts.__len__()

    def __iter__(self) -> Iterator[Instance]:
        """Get instance iterator."""
        return self._insts.__iter__()

    def get_inst_names(self) -> dict[str | None, int]:
        """Get count of names of named instances.

        Not named instances will be added to the `None` key.
        """
        names: dict[str | None, int] = {}
        for inst in self._insts:
            if inst.name in names:
                names[inst.name] += 1
            else:
                names[inst.name] = 1
        return names


class Ports:
    """A collection of ports.

    It is not a traditional dictionary. Elements can be retrieved as in a tradional
    dictionary. But to keep tabs on names etc, the ports are stored as a list

    Attributes:
        _ports: Internal storage of the ports. Normally ports should be retrieved with
            [__getitem__][kfactory.kcell.Ports.__getitem__] or with
            [get_all_named][kfactory.kcell.Ports.get_all_named]
    """

    yaml_tag = "!Ports"
    kcl: KCLayout
    _locked: bool

    def __init__(self, kcl: KCLayout, ports: Iterable[Port] = []) -> None:
        """Constructor."""
        self._ports: list[Port] = list(ports)
        self.kcl = kcl

    def copy(self) -> "Ports":
        """Get a copy of each port."""
        return Ports(ports=[p.copy() for p in self._ports], kcl=self.kcl)

    def contains(self, port: Port) -> bool:
        """Check whether a port is already in the list."""
        return port.hash() in [v.hash() for v in self._ports]

    def __iter__(self) -> Iterator[Port]:
        """Iterator, that allows for loops etc to directly access the object."""
        yield from self._ports

    def add_port(
        self, port: Port, name: str | None = None, keep_mirror: bool = False
    ) -> None:
        """Add a port object.

        Args:
            port: The port to add
            name: Overwrite the name of the port
            keep_mirror: Keep the mirror flag from the original port if `True`,
                else set [Port.trans.mirror][kfactory.kcell.Port.trans] (or the complex
                equivalent) to `False`.
        """
        _port = port.copy()
        if not keep_mirror:
            if port._trans:
                port._trans.mirror = False
            elif port._dcplx_trans:
                port._dcplx_trans.mirror = False
        if name is not None:
            _port.name = name
        self._ports.append(_port)

    def add_ports(
        self, ports: Iterable[Port], prefix: str = "", keep_mirror: bool = False
    ) -> None:
        """Append a list of ports."""
        for p in ports:
            name = p.name or ""
            self.add_port(port=p, name=prefix + name)

    @overload
    def create_port(
        self,
        *,
        trans: kdb.Trans,
        width: int,
        layer: int,
        name: str | None = None,
        port_type: str = "optical",
    ) -> Port:
        ...

    @overload
    def create_port(
        self,
        *,
        dcplx_trans: kdb.DCplxTrans,
        dwidth: int,
        layer: LayerEnum | int,
        name: str | None = None,
        port_type: str = "optical",
    ) -> Port:
        ...

    @overload
    def create_port(
        self,
        *,
        width: int,
        layer: LayerEnum | int,
        position: tuple[int, int],
        angle: Literal[0, 1, 2, 3],
        name: str | None = None,
        port_type: str = "optical",
    ) -> Port:
        ...

    def create_port(
        self,
        *,
        name: str | None = None,
        width: int | None = None,
        dwidth: float | None = None,
        layer: LayerEnum | int,
        port_type: str = "optical",
        trans: kdb.Trans | None = None,
        dcplx_trans: kdb.DCplxTrans | None = None,
        position: tuple[int, int] | None = None,
        angle: Literal[0, 1, 2, 3] | None = None,
        mirror_x: bool = False,
    ) -> Port:
        """Create a new port in the list.

        Args:
            name: Optional name of port.
            width: Width of the port in dbu. If `trans` is set (or the manual creation
                with `position` and `angle`), this needs to be as well.
            dwidth: Width of the port in um. If `dcplx_trans` is set, this needs to be
                as well.
            layer: Layer index of the port.
            port_type: Type of the port (electrical, optical, etc.)
            trans: Transformation object of the port. [dbu]
            dcplx_trans: Complex transformation for the port.
                Use if a non-90° port is necessary.
            position: Tuple of the position. [dbu]
            angle: Angle in 90° increments. Used for simple/dbu transformations.
            mirror_x: Mirror the transformation of the port.
        """
        if trans is not None:
            assert width is not None
            port = Port(
                name=name,
                trans=trans,
                width=width,
                layer=layer,
                port_type=port_type,
                kcl=self.kcl,
            )
        elif dcplx_trans is not None:
            assert dwidth is not None
            port = Port(
                name=name,
                dwidth=dwidth,
                dcplx_trans=dcplx_trans,
                layer=layer,
                port_type=port_type,
                kcl=self.kcl,
            )
        elif angle is not None and position is not None:
            assert width is not None
            port = Port(
                name=name,
                width=width,
                layer=layer,
                port_type=port_type,
                angle=angle,
                position=position,
                mirror_x=mirror_x,
                kcl=self.kcl,
            )
        else:
            raise ValueError(
                f"You need to define width {width} and trans {trans} or angle {angle}"
                f" and position {position} or dcplx_trans {dcplx_trans}"
                f" and dwidth {dwidth}"
            )

        self._ports.append(port)
        return port

    def get_all_named(self) -> dict[str, Port]:
        """Get all ports in a dictionary with names as keys."""
        return {v.name: v for v in self._ports if v.name is not None}

    def __getitem__(self, key: int | str | None) -> Port:
        """Get a specific port by name."""
        if isinstance(key, int):
            return self._ports[key]
        try:
            return next(filter(lambda port: port.name == key, self._ports))
        except StopIteration:
            raise ValueError(
                f"{key} is not a port. Available ports: {[v.name for v in self._ports]}"
            )

    def hash(self) -> bytes:
        """Get a hash of the port to compare."""
        h = sha3_512()
        for port in sorted(self._ports, key=lambda port: hash(port)):
            h.update(port.name.encode("UTF-8") if port.name else b"")
            if port._trans:
                h.update(port.trans.hash().to_bytes(8, "big"))
            else:
                h.update(port.dcplx_trans.hash().to_bytes(8, "big"))
            h.update(port.width.to_bytes(8, "big"))
            h.update(port.port_type.encode("UTF-8"))

        return h.digest()

    def __repr__(self) -> str:
        """Representation of the Ports as strings."""
        return repr([repr(p) for p in self._ports])

    @classmethod
    def to_yaml(cls, representer, node):  # type: ignore[no-untyped-def]
        """Convert the ports to a yaml representations."""
        return representer.represent_sequence(
            cls.yaml_tag,
            node._ports,
        )

    @classmethod
    def from_yaml(cls: "type[Ports]", constructor: Any, node: Any) -> "Ports":
        """Load Ports from a yaml representation."""
        return cls(constructor.construct_sequence(node))


class InstancePorts:
    """Ports of an instance.

    These act as virtual ports as the positions needs to change if the
    instance changes etc.


    Attributes:
        cell_ports: A pointer to the [`KCell.ports`][kfactory.kcell.KCell.ports]
            of the cell
        instance: A pointer to the Instance related to this.
            This provides a way to dynamically calculate the ports.
    """

    cell_ports: Ports
    instance: Instance

    def __init__(self, instance: Instance) -> None:
        """Creates the virtual ports object.

        Args:
            instance: The related instance
        """
        self.cell_ports = instance.cell.ports
        self.instance = instance

    def __getitem__(self, key: int | str | None) -> Port:
        """Get a port by name."""
        p = self.cell_ports[key]
        if self.instance.is_complex():
            return p.copy(self.instance.dcplx_trans)
        else:
            return p.copy(self.instance.trans)

    def __iter__(self) -> Iterator[Port]:
        """Create a copy of the ports to iterate through."""
        if not self.instance.is_complex():
            yield from (p.copy(self.instance.trans) for p in self.cell_ports)
        else:
            yield from (p.copy(self.instance.dcplx_trans) for p in self.cell_ports)

    def __repr__(self) -> str:
        """String representation.

        Creates a copy and uses the `__repr__` of
        [Ports][kfactory.kcell.Ports.__repr__].
        """
        return repr(self.copy())

    def copy(self) -> Ports:
        """Creates a copy in the form of [Ports][kfactory.kcell.Ports]."""
        if not self.instance.is_complex():
            return Ports(
                kcl=self.instance.kcl,
                ports=[p.copy(self.instance.trans) for p in self.cell_ports._ports],
            )
        else:
            return Ports(
                kcl=self.instance.kcl,
                ports=[
                    p.copy(self.instance.dcplx_trans) for p in self.cell_ports._ports
                ],
            )


@overload
def autocell(_func: Callable[KCellParams, KCell], /) -> Callable[KCellParams, KCell]:
    ...


@overload
def autocell(
    *,
    set_settings: bool = True,
    set_name: bool = True,
) -> Callable[[Callable[KCellParams, KCell]], Callable[KCellParams, KCell]]:
    ...


@config.logger.catch
def autocell(
    _func: Callable[KCellParams, KCell] | None = None,
    /,
    *,
    set_settings: bool = True,
    set_name: bool = True,
    check_ports: bool = True,
    check_instances: bool = True,
) -> (
    Callable[KCellParams, KCell]
    | Callable[[Callable[KCellParams, KCell]], Callable[KCellParams, KCell]]
):
    """Autoname and validate cells.

    .. deprecated:: 0.7.0
        Use [cell][kfactory.kcell.cell] instead.
        `connect` will be removed in 0.8.0
    """
    config.logger.warning("autocell is deprecated, use cell instead")
    return cell(  # type: ignore[no-any-return, call-overload]
        _func,
        set_settings=set_settings,
        set_name=set_name,
        check_ports=check_ports,
        check_instances=check_instances,
    )


@overload
def cell(_func: Callable[KCellParams, KCell], /) -> Callable[KCellParams, KCell]:
    ...


@overload
def cell(
    *,
    set_settings: bool = True,
    set_name: bool = True,
) -> Callable[[Callable[KCellParams, KCell]], Callable[KCellParams, KCell]]:
    ...


@config.logger.catch
def cell(
    _func: Callable[KCellParams, KCell] | None = None,
    /,
    *,
    set_settings: bool = True,
    set_name: bool = True,
    check_ports: bool = True,
    check_instances: bool = True,
) -> (
    Callable[KCellParams, KCell]
    | Callable[[Callable[KCellParams, KCell]], Callable[KCellParams, KCell]]
):
    """Decorator to cache and auto name the celll.

    This will use `functools.cache` to cache the function call.
    Additionally, if enabled this will set the name and from the args/kwargs of the
    function and also paste them into a settings dictionary of the
    [KCell][kfactory.kcell.KCell].

    Args:
        set_settings: Copy the args & kwargs into the settings dictionary
        set_name: Auto create the name of the cell to the functionname plus a
            string created from the args/kwargs
        check_ports: Check whether there are any non-90° ports in the cell and throw a
            warning if there are
        check_instances: Check for any complex instances. A complex instance is a an
            instance that has a magnification != 1 or non-90° rotation.
    """

    def decorator_autocell(
        f: Callable[KCellParams, KCell]
    ) -> Callable[KCellParams, KCell]:
        sig = signature(f)

        # previously was a KCellCache, but dict should do for most case
        cache: dict[int, Any] = {}

        @functools.wraps(f)
        def wrapper_autocell(
            *args: KCellParams.args, **kwargs: KCellParams.kwargs
        ) -> KCell:
            params: dict[str, KCellParams.args] = {
                p.name: p.default for k, p in sig.parameters.items()
            }
            arg_par = list(sig.parameters.items())[: len(args)]
            for i, (k, v) in enumerate(arg_par):
                params[k] = args[i]
            params.update(kwargs)

            del_parameters: list[str] = []

            for key, value in params.items():
                if isinstance(value, dict):
                    params[key] = dict_to_frozen_set(value)
                if value == Parameter.empty:
                    del_parameters.append(key)

            for param in del_parameters:
                del params[param]

            @cachetools.cached(cache=cache)
            @functools.wraps(f)
            def wrapped_cell(
                **params: KCellParams.args,
            ) -> KCell:
                for key, value in params.items():
                    if isinstance(value, frozenset):
                        params[key] = frozenset_to_dict(value)
                cell = f(**params)
                if cell._locked:
                    # If the cell is locked, it comes from a cache (most likely)
                    # and should be copied first
                    cell = cell.dup()
                if set_name:
                    name = get_cell_name(f.__name__, **params)
                    cell.name = name
                if set_settings:
                    cell.settings.update(params)
                if check_instances:
                    if any(inst.is_complex() for inst in cell.each_inst()):
                        raise ValueError(
                            "Most foundries will not allow off-grid instances. Please "
                            "flatten them or add check_instances=False to the decorator"
                        )

                i = 0
                for name, setting in cell.settings.items():
                    while cell.property(i) is not None:
                        i += 1
                    if isinstance(setting, KCell):
                        cell.set_property(i, f"{name}: {setting.name}")
                    else:
                        cell.set_property(i, f"{name}: {str(setting)}")
                    i += 1
                cell._locked = True
                return cell

            return wrapped_cell(**params)

        return wrapper_autocell

    return decorator_autocell if _func is None else decorator_autocell(_func)


def dict_to_frozen_set(d: dict[str, Any]) -> frozenset[tuple[str, Any]]:
    """Convert a `dict` to a `frozenset`."""
    return frozenset(d.items())


def frozenset_to_dict(fs: frozenset[tuple[str, Hashable]]) -> dict[str, Hashable]:
    """Convert `frozenset` to `dict`."""
    return dict(fs)


def dict2name(prefix: str | None = None, **kwargs: dict[str, Any]) -> str:
    """Returns name from a dict."""
    label = [prefix] if prefix else []
    for key, value in kwargs.items():
        key = join_first_letters(key)
        label += [f"{key.upper()}{clean_value(value)}"]
    _label = "_".join(label)
    return clean_name(_label)


def get_cell_name(cell_type: str, **kwargs: dict[str, Any]) -> str:
    """Convert a cell to a string."""
    name = cell_type

    if kwargs:
        name += f"_{dict2name(None, **kwargs)}"

    return name


def join_first_letters(name: str) -> str:
    """Join the first letter of a name separated with underscores.

    Example::

        "TL" == join_first_letters("taper_length")
    """
    return "".join([x[0] for x in name.split("_") if x])


def clean_value(
    value: float | np.float64 | dict[Any, Any] | KCell | Callable[..., Any]
) -> str:
    """Makes sure a value is representable in a limited character_space."""
    try:
        if isinstance(value, int):  # integer
            return str(value)
        elif type(value) in [float, np.float64]:  # float
            return f"{value:.4f}".replace(".", "p").rstrip("0").rstrip("p")
        elif isinstance(value, list):
            return "_".join(clean_value(v) for v in value)
        elif isinstance(value, tuple):
            return "_".join(clean_value(v) for v in value)
        elif isinstance(value, dict):
            return dict2name(**value)
        elif hasattr(value, "name"):
            return clean_name(value.name)
        elif callable(value):
            return str(value.__name__)
        else:
            return clean_name(str(value))
    except TypeError:  # use the __str__ method
        return clean_name(str(value))


def clean_name(name: str) -> str:
    r"""Ensures that gds cells are composed of [a-zA-Z0-9_\-].

    FIXME: only a few characters are currently replaced.
        This function has been updated only on case-by-case basis
    """
    replace_map = {
        "=": "",
        ",": "_",
        ")": "",
        "(": "",
        "-": "m",
        ".": "p",
        ":": "_",
        "[": "",
        "]": "",
        " ": "_",
    }
    for k, v in list(replace_map.items()):
        name = name.replace(k, v)
    return name


DEFAULT_TRANS: dict[str, str | int | float | dict[str, str | int | float]] = {
    "x": "E",
    "y": "S",
    "x0": "W",
    "y0": "S",
    "margin": {
        "x": 10000,
        "y": 10000,
        "x0": 0,
        "y0": 0,
    },
    "ref": -2,
}


def update_default_trans(
    new_trans: dict[str, str | int | float | dict[str, str | int | float]]
) -> None:
    """Allows to change the default transformation for reading a yaml file."""
    DEFAULT_TRANS.update(new_trans)


def show(
    gds: str | KCell | Path,
    keep_position: bool = True,
    save_options: kdb.SaveLayoutOptions = default_save(),
) -> None:
    """Show GDS in klayout."""
    import inspect

    delete = False

    # Find the file that calls stack
    # stk = inspect.stack()[-1]

    try:
        stk = inspect.getouterframes(inspect.currentframe())
        frame = stk[2]
        name = (
            Path(frame.filename).stem + "_" + frame.function
            if frame.function != "<module>"
            else Path(frame.filename).stem
        )
    except Exception:
        try:
            from __main__ import __file__ as mf

            name = mf
        except ImportError:
            name = "shell"

    if isinstance(gds, KCell):
        gds_file: Path | None = None
        spec = importlib.util.find_spec("git")
        if spec is not None:
            import git

            try:
                repo = git.repo.Repo(".", search_parent_directories=True)
            except git.InvalidGitRepositoryError:
                pass
            else:
                wtd = repo.working_tree_dir
                if wtd is not None:
                    root = Path(wtd) / "build/gds"
                    root.mkdir(parents=True, exist_ok=True)
                    tf = root / Path(name).with_suffix(".gds")
                    tf.parent.mkdir(parents=True, exist_ok=True)
                    gds.write(str(tf), save_options)
                    gds_file = tf
                    delete = False
        else:
            config.logger.info(
                "git isn't installed. For better file storage, "
                "please install kfactory[git] or gitpython."
            )
        if not gds_file:
            try:
                from __main__ import __file__ as mf
            except ImportError:
                mf = "shell"
            _mf = "stdin" if mf == "<stdin>" else mf
            tf = Path(gettempdir()) / (name + ".gds")
            tf.parent.mkdir(parents=True, exist_ok=True)
            gds.write(str(tf), save_options)
            gds_file = tf
            delete = True

    elif isinstance(gds, str | Path):
        gds_file = Path(gds)
    else:
        raise NotImplementedError(f"unknown type {type(gds)} for streaming to KLayout")
    if not gds_file.is_file():
        raise ValueError(f"{gds_file} is not a File")
    config.logger.debug("klive file: {}", gds_file)
    data_dict = {
        "gds": str(gds_file),
        "keep_position": keep_position,
    }
    data = json.dumps(data_dict)
    try:
        conn = socket.create_connection(("127.0.0.1", 8082), timeout=0.5)
        data = data + "\n"
        enc_data = data.encode()
        conn.sendall(enc_data)
        conn.settimeout(5)
    except OSError:
        config.logger.warning("Could not connect to klive server")
    else:
        msg = ""
        try:
            msg = conn.recv(1024).decode("utf-8")
            config.logger.info(f"Message from klive: {msg}")
        except OSError:
            config.logger.warning("klive didn't send data, closing")
        finally:
            conn.close()

    if delete:
        Path(gds_file).unlink()


__all__ = [
    "KCell",
    "Instance",
    "Port",
    "Ports",
    "autocell",
    "cell",
    "kcl",
    "KCLayout",
    "default_save",
    "LayerEnum",
]<|MERGE_RESOLUTION|>--- conflicted
+++ resolved
@@ -1655,20 +1655,11 @@
     """
 
     yaml_tag = "!Instance"
-
-<<<<<<< HEAD
     _instance: kdb.Instance
     kcl: KCLayout
     ports: "InstancePorts"
     d: "UMInstance"
-=======
-    def __repr__(self) -> str:
-        """Return a string representation of the instance."""
-        port_names = [p.name for p in self.ports]
-        return (
-            f"{self.parent_cell.name}: ports {port_names}, {self.kcl[self.cell_index]}"
-        )
->>>>>>> 877481fe
+
 
     def __init__(self, kcl: KCLayout, instance: kdb.Instance) -> None:
         """Create an instance from a KLayout Instance."""
@@ -1994,7 +1985,13 @@
     def rotate(self, angle: Literal[0, 1, 2, 3]) -> None:
         """Rotate instance in increments of 90°."""
         self.transform(kdb.Trans(angle, False, 0, 0))
-
+      
+    def __repr__(self) -> str:
+        """Return a string representation of the instance."""
+        port_names = [p.name for p in self.ports]
+        return (
+            f"{self.parent_cell.name}: ports {port_names}, {self.kcl[self.cell_index]}"
+        )
 
 class UMInstance:
     """Make the port able to dynamically give um based info."""
