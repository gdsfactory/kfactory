--- conflicted
+++ resolved
@@ -23,13 +23,9 @@
 from hashlib import sha3_512
 from pathlib import Path
 from tempfile import gettempdir
-<<<<<<< HEAD
-from types import ModuleType
+from types import FunctionType, ModuleType
 from typing import Any, Literal, Protocol, TypeAlias, TypeVar, cast, overload
-=======
-from types import FunctionType, ModuleType
-from typing import Any, Literal, TypeAlias, TypeVar, cast, overload
->>>>>>> 4e4345db
+ 
 
 import cachetools.func
 import numpy as np
