--- conflicted
+++ resolved
@@ -443,29 +443,21 @@
             return
         from .layout import get_default_kcl
 
-        kcl_ = kcl or get_default_kcl()
+        _kcl = kcl or get_default_kcl()
         if name is None:
-            name_ = "Unnamed_!" if kdb_cell is None else kdb_cell.name
+            _name = "Unnamed_!" if kdb_cell is None else kdb_cell.name
         else:
-            name_ = name
+            _name = name
             if kdb_cell is not None:
                 kdb_cell.name = name
-<<<<<<< HEAD
         _kdb_cell = kdb_cell or _kcl.create_cell(_name)
         if _name == "Unnamed_!":
             _kdb_cell.name = f"Unnamed_{_kdb_cell.cell_index()}"
         self._base = TKCell(
             kcl=_kcl,
-=======
-        kdb_cell_ = kdb_cell or kcl_.create_cell(name_)
-        if name_ == "Unnamed_!":
-            kdb_cell_.name = f"Unnamed_{kdb_cell_.cell_index()}"
-        self._base_kcell = TKCell(
-            kcl=kcl_,
->>>>>>> d0220173
             info=Info(**(info or {})),
             settings=KCellSettings(**(settings or {})),
-            kdb_cell=kdb_cell_,
+            kdb_cell=_kdb_cell,
             ports=[port.base for port in ports] if ports else [],
             vinsts=VInstances(),
         )
@@ -890,24 +882,16 @@
             raise ValueError(f"KCell {self.qname()} is already a static KCell.")
         from .layout import kcls
 
-        lib_cell = kcls[self.library().name()][self.library_cell_index()]
-        lib_cell.set_meta_data()
-        kdb_cell = self.kcl.layout_cell(
+        _lib_cell = kcls[self.library().name()][self.library_cell_index()]
+        _lib_cell.set_meta_data()
+        _kdb_cell = self.kcl.layout_cell(
             self.kcl.convert_cell_to_static(self.cell_index())
         )
-<<<<<<< HEAD
         assert _kdb_cell is not None
         _kdb_cell.name = self.qname()
         _ci = _kdb_cell.cell_index()
         _old_kdb_cell = self._base.kdb_cell
         _kdb_cell.copy_meta_info(_lib_cell.kdb_cell)
-=======
-        assert kdb_cell is not None
-        kdb_cell.name = self.qname()
-        ci_ = kdb_cell.cell_index()
-        old_kdb_cell = self._base_kcell.kdb_cell
-        kdb_cell.copy_meta_info(lib_cell.kdb_cell)
->>>>>>> d0220173
         self.get_meta_data()
 
         if recursive:
@@ -916,25 +900,20 @@
                 if kc.is_library_cell():
                     kc.convert_to_static(recursive=recursive)
 
-<<<<<<< HEAD
         self._base.kdb_cell = _kdb_cell
         for ci in _old_kdb_cell.caller_cells():
-=======
-        self._base_kcell.kdb_cell = kdb_cell
-        for ci in old_kdb_cell.caller_cells():
->>>>>>> d0220173
             c = self.kcl.layout_cell(ci)
             assert c is not None
             it = kdb.RecursiveInstanceIterator(self.kcl.layout, c)
-            it.targets = [old_kdb_cell.cell_index()]
+            it.targets = [_old_kdb_cell.cell_index()]
             it.max_depth = 0
             insts = [instit.current_inst_element().inst() for instit in it.each()]
             for inst in insts:
                 ca = inst.cell_inst
-                ca.cell_index = ci_
+                ca.cell_index = _ci
                 c.replace(inst, ca)
 
-        self.kcl.layout.delete_cell(old_kdb_cell.cell_index())
+        self.kcl.layout.delete_cell(_old_kdb_cell.cell_index())
 
     def draw_ports(self) -> None:
         """Draw all the ports on their respective layer."""
@@ -2760,11 +2739,7 @@
             self._name = base.function_name
         else:
             kcl_ = kcl or get_default_kcl()
-<<<<<<< HEAD
             self._base = TVCell(
-=======
-            self._base_kcell = TVCell(
->>>>>>> d0220173
                 kcl=kcl_,
                 info=Info(**(info or {})),
                 settings=KCellSettings(**(settings or {})),
