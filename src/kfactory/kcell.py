--- conflicted
+++ resolved
@@ -1984,18 +1984,9 @@
     ) -> None:
         return super().__init__(kcl=kcl, ports=ports, bases=bases)
 
-<<<<<<< HEAD
-    def to_dkcell(self) -> DKCell:
-        return DKCell(base_kcell=self._base_kcell)
-
-    @property
-    @abstractmethod
-    def insts(self) -> ProtoInstances[TUnit]: ...
-=======
     def __iter__(self) -> Iterator[DPort]:
         """Iterator, that allows for loops etc to directly access the object."""
         yield from (DPort(base=b) for b in self._bases)
->>>>>>> c53f09fc
 
     def add_port(
         self,
@@ -2047,41 +2038,10 @@
         keep_mirror: bool = False,
         suffix: str = "",
     ) -> None:
-<<<<<<< HEAD
-        """Display cell.
-
-        Args:
-            lyrdb: Path to the lyrdb file.
-            display_type: Type of display. Options are "widget" or "image".
-
-        """
-        from .widgets.interactive import display_kcell
-
-        display_kcell(self, lyrdb=lyrdb, display_type=display_type)
-
-    def _ipython_display_(self) -> None:
-        """Display a cell in a Jupyter Cell.
-
-        Usage: Pass the kcell variable as an argument in the cell at the end
-        """
-        self.plot()
-
-    def __repr__(self) -> str:
-        """Return a string representation of the Cell."""
-        port_names = [p.name for p in self.ports]
-        return f"{self.name}: ports {port_names}, {len(self.insts)} instances"
-
-    def delete(self) -> None:
-        """Delete the cell."""
-        ci = self.cell_index()
-        self._base_kcell.kdb_cell.locked = False
-        self.kcl.delete_cell(ci)
-=======
         """Append a list of ports."""
         for p in ports:
             name = p.name or ""
             self.add_port(port=p, name=prefix + name + suffix, keep_mirror=keep_mirror)
->>>>>>> c53f09fc
 
     @overload
     def create_port(
@@ -2867,7 +2827,2982 @@
     @abstractmethod
     def shapes(self, layer: int | kdb.LayerInfo) -> kdb.Shapes | VShapes: ...
 
-<<<<<<< HEAD
+    @property
+    @abstractmethod
+    def ports(self) -> ProtoPorts[TUnit]: ...
+
+    @ports.setter
+    @abstractmethod
+    def ports(self, new_ports: Iterable[ProtoPort[Any]]) -> None: ...
+
+    def add_port(
+        self,
+        *,
+        port: ProtoPort[Any],
+        name: str | None = None,
+        keep_mirror: bool = False,
+    ) -> ProtoPort[TUnit]:
+        """Add an existing port. E.g. from an instance to propagate the port.
+
+        Args:
+            port: The port to add.
+            name: Overwrite the name of the port
+            keep_mirror: Keep the mirror part of the transformation of a port if
+                `True`, else set the mirror flag to `False`.
+        """
+        if self.locked:
+            raise LockedError(self)
+
+        return self.ports.add_port(port=port, name=name, keep_mirror=keep_mirror)
+
+    def add_ports(
+        self,
+        ports: Iterable[ProtoPort[Any]],
+        prefix: str = "",
+        suffix: str = "",
+        keep_mirror: bool = False,
+    ) -> None:
+        """Add a sequence of ports to the cell.
+
+        Can be useful to add all ports of a instance for example.
+
+        Args:
+            ports: list/tuple (anything iterable) of ports.
+            prefix: string to add in front of all the port names
+            suffix: string to add at the end of all the port names
+            keep_mirror: Keep the mirror part of the transformation of a port if
+                `True`, else set the mirror flag to `False`.
+        """
+        if self.locked:
+            raise LockedError(self)
+
+        self.ports.add_ports(
+            ports=ports, prefix=prefix, suffix=suffix, keep_mirror=keep_mirror
+        )
+
+    def create_port(self, *args: Any, **kwargs: Any) -> ProtoPort[TUnit]:
+        if self.locked:
+            raise LockedError(self)
+
+        return self.ports.create_port(*args, **kwargs)
+
+    def layer(self, *args: Any, **kwargs: Any) -> int:
+        """Get the layer info, convenience for `klayout.db.Layout.layer`."""
+        return self._base_kcell.kcl.layout.layer(*args, **kwargs)
+
+    @property
+    def factory_name(self) -> str:
+        """Return the name under which the factory was registered."""
+        factory_name = self._base_kcell.basename or self._base_kcell.function_name
+        if factory_name is not None:
+            return factory_name
+        raise ValueError(
+            f"{self.__class__.__name__} {self.name} has most likely not been registered"
+            " automatically as a factory. Therefore it doesn't have an associated name."
+        )
+
+    def create_vinst(self, cell: VKCell | KCell) -> VInstance:
+        """Insert the KCell as a VInstance into a VKCell or KCell."""
+        vi = VInstance(cell)
+        self._base_kcell.vinsts.append(vi)
+        return vi
+
+    @property
+    def kcl(self) -> KCLayout:
+        return self._base_kcell.kcl
+
+    @kcl.setter
+    def kcl(self, value: KCLayout) -> None:
+        self._base_kcell.kcl = value
+
+
+class TKCell(BaseKCell):
+    """KLayout cell and change its class to KCell.
+
+    A KCell is a dynamic proxy for kdb.Cell. It has all the
+    attributes of the official KLayout class. Some attributes have been adjusted
+    to return KCell specific sub classes. If the function is listed here in the
+    docs, they have been adjusted for KFactory specifically. This object will
+    transparently proxy to kdb.Cell. Meaning any attribute not directly
+    defined in this class that are available from the KLayout counter part can
+    still be accessed. The pure KLayout object can be accessed with
+    `kdb_cell`.
+
+    Attributes:
+        kdb_cell: Pure KLayout cell object.
+        locked: If set the cell shouldn't be modified anymore.
+        function_name: Name of the function that created the cell.
+    """
+
+    kdb_cell: kdb.Cell
+    boundary: kdb.DPolygon | None = None
+
+    def __getattr__(self, name: str) -> Any:
+        """If KCell doesn't have an attribute, look in the KLayout Cell."""
+        try:
+            return super().__getattr__(name)  # type: ignore
+        except Exception:
+            return getattr(self.kdb_cell, name)
+
+    @property
+    def locked(self) -> bool:
+        return self.kdb_cell.is_locked()
+
+    def lock(self) -> None:
+        self.kdb_cell.locked = True
+
+
+class TVCell(BaseKCell):
+    _locked: bool = PrivateAttr(default=False)
+
+    @property
+    def locked(self) -> bool:
+        return self._locked
+
+    def lock(self) -> None:
+        self._locked = True
+
+
+class ProtoTKCell(ProtoKCell[TUnit], ABC):
+    _base_kcell: TKCell
+
+    def __init__(
+        self,
+        *,
+        base_kcell: TKCell | None = None,
+        name: str | None = None,
+        kcl: KCLayout | None = None,
+        kdb_cell: kdb.Cell | None = None,
+        ports: Iterable[ProtoPort[Any]] | None = None,
+        info: dict[str, Any] | None = None,
+        settings: dict[str, Any] | None = None,
+    ) -> None:
+        if base_kcell is not None:
+            self._base_kcell = base_kcell
+            return
+        _kcl = kcl or _get_default_kcl()
+        if name is None:
+            _name = "Unnamed_!" if kdb_cell is None else kdb_cell.name
+        else:
+            _name = name
+            if kdb_cell is not None:
+                kdb_cell.name = name
+        _kdb_cell = kdb_cell or _kcl.create_cell(_name)
+        if _name == "Unnamed_!":
+            _kdb_cell.name = f"Unnamed_{_kdb_cell.cell_index()}"
+        self._base_kcell = TKCell(
+            kcl=_kcl,
+            info=Info(**(info or {})),
+            settings=KCellSettings(**(settings or {})),
+            kdb_cell=_kdb_cell,
+            ports=[port.base for port in ports] if ports else [],
+            vinsts=VInstances(),
+        )
+        self.kcl.register_cell(self)
+
+    @property
+    def base_kcell(self) -> TKCell:
+        return self._base_kcell
+
+    def __getitem__(self, key: int | str | None) -> ProtoPort[TUnit]:
+        """Returns port from instance."""
+        return self.ports[key]
+
+    def __hash__(self) -> int:
+        """Hash the KCell."""
+        return hash(
+            (
+                self._base_kcell.kcl.library.name(),
+                self._base_kcell.kdb_cell.cell_index(),
+            )
+        )
+
+    def __eq__(self, other: object) -> bool:
+        if not isinstance(other, ProtoTKCell):
+            return False
+        return self._base_kcell == other._base_kcell
+
+    @property
+    def name(self) -> str:
+        """Name of the KCell."""
+        return self._base_kcell.kdb_cell.name
+
+    @name.setter
+    def name(self, value: str) -> None:
+        if self.locked:
+            raise LockedError(self)
+        self._base_kcell.kdb_cell.name = value
+
+    @property
+    def prop_id(self) -> int:
+        """Gets the properties ID associated with the cell."""
+        return self._base_kcell.kdb_cell.prop_id
+
+    @prop_id.setter
+    def prop_id(self, value: int) -> None:
+        if self.locked:
+            raise LockedError(self)
+        self._base_kcell.kdb_cell.prop_id = value
+
+    @property
+    def ghost_cell(self) -> bool:
+        """Returns a value indicating whether the cell is a "ghost cell"."""
+        return self._base_kcell.kdb_cell.ghost_cell
+
+    @ghost_cell.setter
+    def ghost_cell(self, value: bool) -> None:
+        if self.locked:
+            raise LockedError(self)
+        self._base_kcell.kdb_cell.ghost_cell = value
+
+    def __getattr__(self, name: str) -> Any:
+        """If KCell doesn't have an attribute, look in the KLayout Cell."""
+        try:
+            return super().__getattr__(name)  # type: ignore
+        except Exception:
+            return getattr(self._base_kcell.kdb_cell, name)
+
+    def cell_index(self) -> int:
+        """Gets the cell index."""
+        return self._base_kcell.kdb_cell.cell_index()
+
+    def shapes(self, layer: int | kdb.LayerInfo) -> kdb.Shapes:
+        return self._base_kcell.kdb_cell.shapes(layer)
+
+    @property
+    @abstractmethod
+    def insts(self) -> ProtoTInstances[TUnit]: ...
+
+    def __copy__(self) -> Self:
+        """Enables use of `copy.copy` and `copy.deep_copy`."""
+        return self.dup()
+
+    def dup(self) -> Self:
+        """Copy the full cell.
+
+        Sets `_locked` to `False`
+
+        Returns:
+            cell: Exact copy of the current cell.
+                The name will have `$1` as duplicate names are not allowed
+        """
+        kdb_copy = self._kdb_copy()
+
+        c = self.__class__(kcl=self.kcl, kdb_cell=kdb_copy)
+        c.ports = self.ports.copy()
+
+        c._base_kcell.settings = self.settings.model_copy()
+        c._base_kcell.info = self.info.model_copy()
+        c._base_kcell.vinsts = self._base_kcell.vinsts.copy()
+
+        return c
+
+    @property
+    def kdb_cell(self) -> kdb.Cell:
+        return self._base_kcell.kdb_cell
+
+    def destroyed(self) -> bool:
+        return self._base_kcell.kdb_cell._destroyed()
+
+    @property
+    def boundary(self) -> kdb.DPolygon | None:
+        return self._base_kcell.boundary
+
+    @boundary.setter
+    def boundary(self, boundary: kdb.DPolygon | None) -> None:
+        self._base_kcell.boundary = boundary
+
+    @classmethod
+    def from_kcell(cls, kcell: ProtoTKCell[Any]) -> Self:
+        """Create a KCell from a KLayout Cell."""
+        return cls(base_kcell=kcell._base_kcell)
+
+    def to_kcell(self) -> KCell:
+        return KCell(base_kcell=self._base_kcell)
+
+    def to_dkcell(self) -> DKCell:
+        return DKCell(base_kcell=self._base_kcell)
+
+    def show(
+        self,
+        lyrdb: rdb.ReportDatabase | Path | str | None = None,
+        l2n: kdb.LayoutToNetlist | Path | str | None = None,
+        keep_position: bool = True,
+        save_options: kdb.SaveLayoutOptions = save_layout_options(),
+        use_libraries: bool = True,
+        library_save_options: kdb.SaveLayoutOptions = save_layout_options(),
+    ) -> None:
+        """Stream the gds to klive.
+
+        Will create a temporary file of the gds and load it in KLayout via klive
+        """
+        show_f: ShowFunction = config.show_function or show
+        show_f(
+            self,
+            lyrdb=lyrdb,
+            l2n=l2n,
+            keep_position=keep_position,
+            save_options=save_options,
+            use_libraries=use_libraries,
+            library_save_options=library_save_options,
+        )
+
+    def plot(
+        self,
+        lyrdb: Path | str | None = None,
+        display_type: Literal["image", "widget"] | None = None,
+    ) -> None:
+        """Display cell.
+
+        Args:
+            lyrdb: Path to the lyrdb file.
+            display_type: Type of display. Options are "widget" or "image".
+
+        """
+        from .widgets.interactive import display_kcell
+
+        display_kcell(self, lyrdb=lyrdb, display_type=display_type)
+
+    def _ipython_display_(self) -> None:
+        """Display a cell in a Jupyter Cell.
+
+        Usage: Pass the kcell variable as an argument in the cell at the end
+        """
+        self.plot()
+
+    def __repr__(self) -> str:
+        """Return a string representation of the Cell."""
+        port_names = [p.name for p in self.ports]
+        return f"{self.name}: ports {port_names}, {len(self.insts)} instances"
+
+    def delete(self) -> None:
+        """Delete the cell."""
+        ci = self.cell_index()
+        self._base_kcell.kdb_cell.locked = False
+        self.kcl.delete_cell(ci)
+
+    @overload
+    def create_port(
+        self,
+        *,
+        name: str | None = None,
+        trans: kdb.Trans,
+        width: int,
+        layer: LayerEnum | int,
+        port_type: str = "optical",
+    ) -> ProtoPort[TUnit]: ...
+
+    @overload
+    def create_port(
+        self,
+        *,
+        name: str | None = None,
+        dcplx_trans: kdb.DCplxTrans,
+        width: int,
+        layer: LayerEnum | int,
+        port_type: str = "optical",
+    ) -> ProtoPort[TUnit]: ...
+
+    @overload
+    def create_port(
+        self,
+        *,
+        name: str | None = None,
+        port: Port,
+    ) -> ProtoPort[TUnit]: ...
+
+    @overload
+    def create_port(
+        self,
+        *,
+        name: str | None = None,
+        width: int,
+        center: tuple[int, int],
+        angle: int,
+        layer: LayerEnum | int,
+        port_type: str = "optical",
+        mirror_x: bool = False,
+    ) -> ProtoPort[TUnit]: ...
+
+    @overload
+    def create_port(
+        self,
+        *,
+        name: str | None = None,
+        trans: kdb.Trans,
+        width: int,
+        layer_info: kdb.LayerInfo,
+        port_type: str = "optical",
+    ) -> ProtoPort[TUnit]: ...
+
+    @overload
+    def create_port(
+        self,
+        *,
+        name: str | None = None,
+        dcplx_trans: kdb.DCplxTrans,
+        width: int,
+        layer_info: kdb.LayerInfo,
+        port_type: str = "optical",
+    ) -> ProtoPort[TUnit]: ...
+
+    @overload
+    def create_port(
+        self,
+        *,
+        name: str | None = None,
+        width: int,
+        center: tuple[int, int],
+        angle: int,
+        layer_info: kdb.LayerInfo,
+        port_type: str = "optical",
+        mirror_x: bool = False,
+    ) -> ProtoPort[TUnit]: ...
+
+    @overload
+    def create_port(
+        self,
+        *,
+        name: str | None = None,
+        cross_section: SymmetricalCrossSection,
+        trans: kdb.Trans,
+        port_type: str = "optical",
+    ) -> ProtoPort[TUnit]: ...
+
+    @overload
+    def create_port(
+        self,
+        *,
+        name: str | None = None,
+        cross_section: SymmetricalCrossSection,
+        dcplx_trans: kdb.DCplxTrans,
+        port_type: str = "optical",
+    ) -> ProtoPort[TUnit]: ...
+
+    def create_port(self, **kwargs: Any) -> ProtoPort[TUnit]:
+        """Proxy for [Ports.create_port][kfactory.kcell.Ports.create_port]."""
+        if self.locked:
+            raise LockedError(self)
+        return self.ports.create_port(**kwargs)
+
+    @overload
+    def create_inst(
+        self,
+        cell: ProtoTKCell[Any] | int,
+        trans: kdb.Trans | kdb.ICplxTrans | kdb.Vector = kdb.Trans(),
+    ) -> Instance: ...
+
+    @overload
+    def create_inst(
+        self,
+        cell: ProtoTKCell[Any] | int,
+        trans: kdb.Trans | kdb.ICplxTrans | kdb.Vector = kdb.Trans(),
+        *,
+        a: kdb.Vector,
+        b: kdb.Vector,
+        na: int = 1,
+        nb: int = 1,
+    ) -> Instance: ...
+
+    def create_inst(
+        self,
+        cell: ProtoTKCell[Any] | int,
+        trans: kdb.Trans | kdb.Vector | kdb.ICplxTrans = kdb.Trans(),
+        a: kdb.Vector | None = None,
+        b: kdb.Vector | None = None,
+        na: int = 1,
+        nb: int = 1,
+        libcell_as_static: bool = False,
+        static_name_separator: str = "__",
+    ) -> Instance:
+        """Add an instance of another KCell.
+
+        Args:
+            cell: The cell to be added
+            trans: The integer transformation applied to the reference
+            a: Vector for the array.
+                Needs to be in positive X-direction. Usually this is only a
+                Vector in x-direction. Some foundries won't allow other Vectors.
+            b: Vector for the array.
+                Needs to be in positive Y-direction. Usually this is only a
+                Vector in x-direction. Some foundries won't allow other Vectors.
+            na: Number of elements in direction of `a`
+            nb: Number of elements in direction of `b`
+            libcell_as_static: If the cell is a Library cell
+                (different KCLayout object), convert it to a static cell. This can cause
+                name collisions that are automatically resolved by appending $1[..n] on
+                the newly created cell.
+            static_name_separator: Stringt to separate the KCLayout name from the cell
+                name when converting library cells (other KCLayout object than the one
+                of this KCell) to static cells (copy them into this KCell's KCLayout).
+
+        Returns:
+            The created instance
+        """
+        if isinstance(cell, int):
+            ci = cell
+        else:
+            if cell.layout() == self.layout():
+                ci = cell.cell_index()
+            else:
+                assert cell.layout().library() is not None
+                lib_ci = self.kcl.layout.add_lib_cell(
+                    cell.kcl.library, cell.cell_index()
+                )
+                if lib_ci not in self.kcl.tkcells:
+                    cell.set_meta_data()
+                    kcell = self.kcl[lib_ci]
+                    kcell.get_meta_data()
+                if libcell_as_static:
+                    cell.set_meta_data()
+                    ci = self.kcl.convert_cell_to_static(lib_ci)
+                    kcell = self.kcl[ci]
+                    kcell.copy_meta_info(cell.kdb_cell)
+                    kcell.name = cell.kcl.name + static_name_separator + cell.name
+                    if cell.kcl.dbu != self.kcl.dbu:
+                        for port, lib_port in zip(kcell.ports, cell.ports):
+                            port.cross_section = cell.kcl.get_cross_section(
+                                lib_port.cross_section.to_dtype(cell.kcl)
+                            )
+                else:
+                    ci = lib_ci
+
+        if a is None:
+            inst = self._base_kcell.kdb_cell.insert(kdb.CellInstArray(ci, trans))
+        else:
+            if b is None:
+                b = kdb.Vector()
+            inst = self._base_kcell.kdb_cell.insert(
+                kdb.CellInstArray(ci, trans, a, b, na, nb)
+            )
+        return Instance(kcl=self.kcl, instance=inst)
+
+    def _kdb_copy(self) -> kdb.Cell:
+        return self._base_kcell.kdb_cell.dup()
+
+    def layout(self) -> kdb.Layout:
+        return self._base_kcell.kdb_cell.layout()
+
+    def library(self) -> kdb.Library:
+        return self._base_kcell.kdb_cell.library()
+
+    @abstractmethod
+    def __lshift__(self, cell: ProtoTKCell[Any]) -> ProtoTInstance[TUnit]: ...
+
+    def auto_rename_ports(self, rename_func: Callable[..., None] | None = None) -> None:
+        """Rename the ports with the schema angle -> "NSWE" and sort by x and y.
+
+        Args:
+            rename_func: Function that takes Iterable[Port] and renames them.
+                This can of course contain a filter and only rename some of the ports
+        """
+        if self.locked:
+            raise LockedError(self)
+        if rename_func is None:
+            self.kcl.rename_function(self.ports)
+        else:
+            rename_func(self.ports)
+
+    def flatten(self, merge: bool = True) -> None:
+        """Flatten the cell.
+
+        Args:
+            merge: Merge the shapes on all layers.
+        """
+        if self.locked:
+            raise LockedError(self)
+        for vinst in self._base_kcell.vinsts:
+            vinst.insert_into_flat(self)
+        self._base_kcell.vinsts = VInstances()
+        self._base_kcell.kdb_cell.flatten(False)
+
+        if merge:
+            for layer in self.kcl.layout.layer_indexes():
+                reg = kdb.Region(self.shapes(layer))
+                reg = reg.merge()
+                texts = kdb.Texts(self.shapes(layer))
+                self.kdb_cell.clear(layer)
+                self.shapes(layer).insert(reg)
+                self.shapes(layer).insert(texts)
+
+    def convert_to_static(self, recursive: bool = True) -> None:
+        """Convert the KCell to a static cell if it is pdk KCell."""
+        if self.library().name() == self.kcl.name:
+            raise ValueError(f"KCell {self.qname()} is already a static KCell.")
+        _lib_cell = kcls[self.library().name()][self.library_cell_index()]
+        _lib_cell.set_meta_data()
+        _kdb_cell = self.kcl.layout_cell(
+            self.kcl.convert_cell_to_static(self.cell_index())
+        )
+        assert _kdb_cell is not None
+        _kdb_cell.name = self.qname()
+        _ci = _kdb_cell.cell_index()
+        _old_kdb_cell = self._base_kcell.kdb_cell
+        _kdb_cell.copy_meta_info(_lib_cell.kdb_cell)
+        self.get_meta_data()
+
+        if recursive:
+            for ci in self.called_cells():
+                kc = self.kcl[ci]
+                if kc.is_library_cell():
+                    kc.convert_to_static(recursive=recursive)
+
+        self._base_kcell.kdb_cell = _kdb_cell
+        for ci in _old_kdb_cell.caller_cells():
+            c = self.kcl.layout_cell(ci)
+            assert c is not None
+            it = kdb.RecursiveInstanceIterator(self.kcl.layout, c)
+            it.targets = [_old_kdb_cell.cell_index()]
+            it.max_depth = 0
+            insts = [instit.current_inst_element().inst() for instit in it.each()]
+            for inst in insts:
+                ca = inst.cell_inst
+                ca.cell_index = _ci
+                c.replace(inst, ca)
+
+        self.kcl.layout.delete_cell(_old_kdb_cell.cell_index())
+
+    def draw_ports(self) -> None:
+        """Draw all the ports on their respective layer."""
+        locked = self._base_kcell.kdb_cell.locked
+        self._base_kcell.kdb_cell.locked = False
+        polys: dict[int, kdb.Region] = {}
+
+        for port in Ports(kcl=self.kcl, bases=self.ports.bases):
+            w = port.width
+
+            if w in polys:
+                poly = polys[w]
+            else:
+                poly = kdb.Region()
+                poly.insert(
+                    kdb.Polygon(
+                        [
+                            kdb.Point(0, int(-w // 2)),
+                            kdb.Point(0, int(w // 2)),
+                            kdb.Point(int(w // 2), 0),
+                        ]
+                    )
+                )
+                if w > 20:
+                    poly -= kdb.Region(
+                        kdb.Polygon(
+                            [
+                                kdb.Point(int(w // 20), 0),
+                                kdb.Point(
+                                    int(w // 20), int(-w // 2 + int(w * 2.5 // 20))
+                                ),
+                                kdb.Point(int(w // 2 - int(w * 1.41 / 20)), 0),
+                            ]
+                        )
+                    )
+            polys[w] = poly
+            if port.base.trans:
+                self.shapes(port.layer).insert(poly.transformed(port.trans))
+                self.shapes(port.layer).insert(
+                    kdb.Text(port.name if port.name else "", port.trans)
+                )
+            else:
+                self.shapes(port.layer).insert(poly, port.dcplx_trans)
+                self.shapes(port.layer).insert(
+                    kdb.Text(port.name if port.name else "", port.trans)
+                )
+        self._base_kcell.kdb_cell.locked = locked
+
+    def write(
+        self,
+        filename: str | Path,
+        save_options: kdb.SaveLayoutOptions = save_layout_options(),
+        convert_external_cells: bool = False,
+        set_meta_data: bool = True,
+        autoformat_from_file_extension: bool = True,
+    ) -> None:
+        """Write a KCell to a GDS.
+
+        See [KCLayout.write][kfactory.kcell.KCLayout.write] for more info.
+        """
+        self.insert_vinsts()
+        match set_meta_data, convert_external_cells:
+            case True, True:
+                self.kcl.set_meta_data()
+                for kcell in (self.kcl[ci] for ci in self.called_cells()):
+                    if not kcell._destroyed():
+                        if kcell.is_library_cell():
+                            kcell.convert_to_static(recursive=True)
+                        kcell.set_meta_data()
+                if self.is_library_cell():
+                    self.convert_to_static(recursive=True)
+                self.set_meta_data()
+            case True, False:
+                self.kcl.set_meta_data()
+                for kcell in (self.kcl[ci] for ci in self.called_cells()):
+                    if not kcell._destroyed():
+                        kcell.set_meta_data()
+                self.set_meta_data()
+            case False, True:
+                for kcell in (self.kcl[ci] for ci in self.called_cells()):
+                    if kcell.is_library_cell() and not kcell._destroyed():
+                        kcell.convert_to_static(recursive=True)
+                if self.is_library_cell():
+                    self.convert_to_static(recursive=True)
+
+        for kci in (
+            set(self._base_kcell.kdb_cell.called_cells()) & self.kcl.tkcells.keys()
+        ):
+            kc = self.kcl[kci]
+            kc.insert_vinsts()
+
+        filename = str(filename)
+        if autoformat_from_file_extension:
+            save_options.set_format_from_filename(filename)
+        self._base_kcell.kdb_cell.write(filename, save_options)
+
+    def read(
+        self,
+        filename: str | Path,
+        options: kdb.LoadLayoutOptions = load_layout_options(),
+        register_cells: bool = False,
+        test_merge: bool = True,
+        update_kcl_meta_data: Literal["overwrite", "skip", "drop"] = "drop",
+        meta_format: Literal["v1", "v2", "v3"] | None = None,
+    ) -> list[int]:
+        """Read a GDS file into the existing KCell.
+
+        Any existing meta info (KCell.info and KCell.settings) will be overwritten if
+        a KCell already exists. Instead of overwriting the cells, they can also be
+        loaded into new cells by using the corresponding cell_conflict_resolution.
+
+        Layout meta infos are ignored from the loaded layout.
+
+        Args:
+            filename: Path of the GDS file.
+            options: KLayout options to load from the GDS. Can determine how merge
+                conflicts are handled for example. See
+                https://www.klayout.de/doc-qt5/code/class_LoadLayoutOptions.html
+            register_cells: If `True` create KCells for all cells in the GDS.
+            test_merge: Check the layouts first whether they are compatible
+                (no differences).
+            update_kcl_meta_data: How to treat loaded KCLayout info.
+                overwrite: overwrite existing info entries
+                skip: keep existing info values
+                drop: don't add any new info
+            meta_format: How to read KCell metainfo from the gds. `v1` had stored port
+                transformations as strings, never versions have them stored and loaded
+                in their native KLayout formats.
+        """
+        # see: wait for KLayout update https://github.com/KLayout/klayout/issues/1609
+        logger.critical(
+            "KLayout <=0.28.15 (last update 2024-02-02) cannot read LayoutMetaInfo on"
+            " 'Cell.read'. kfactory uses these extensively for ports, info, and "
+            "settings. Therefore proceed at your own risk."
+        )
+        if meta_format is None:
+            meta_format = config.meta_format
+        fn = str(Path(filename).expanduser().resolve())
+        if test_merge and (
+            options.cell_conflict_resolution
+            != kdb.LoadLayoutOptions.CellConflictResolution.RenameCell
+        ):
+            self.kcl.set_meta_data()
+            for kcell in self.kcl.kcells.values():
+                kcell.set_meta_data()
+            layout_b = kdb.Layout()
+            layout_b.read(fn, options)
+            layout_a = self.kcl.layout.dup()
+            layout_a.delete_cell(layout_a.cell(self.name).cell_index())
+            diff = MergeDiff(
+                layout_a=layout_a,
+                layout_b=layout_b,
+                name_a=self.name,
+                name_b=Path(filename).stem,
+            )
+            diff.compare()
+            if diff.dbu_differs:
+                raise MergeError("Layouts' DBU differ. Check the log for more info.")
+            elif diff.diff_xor.cells() > 0 or diff.layout_meta_diff:
+                diff_kcl = KCLayout(self.name + "_XOR")
+                diff_kcl.layout.assign(diff.diff_xor)
+                show(diff_kcl)
+
+                err_msg = (
+                    f"Layout {self.name} cannot merge with layout "
+                    f"{Path(filename).stem} safely. See the error messages "
+                    f"or check with KLayout."
+                )
+
+                if diff.layout_meta_diff:
+                    _yaml = ruamel.yaml.YAML(typ=["rt", "string"])
+                    err_msg += (
+                        "\nLayout Meta Diff:\n```\n"
+                        + _yaml.dumps(dict(diff.layout_meta_diff))  # type: ignore[attr-defined]
+                        + "\n```"
+                    )
+                if diff.cells_meta_diff:
+                    _yaml = ruamel.yaml.YAML(typ=["rt", "string"])
+                    err_msg += (
+                        "\nLayout Meta Diff:\n```\n"
+                        + _yaml.dumps(dict(diff.cells_meta_diff))  # type: ignore[attr-defined]
+                        + "\n```"
+                    )
+
+                raise MergeError(err_msg)
+
+        cell_ids = self._base_kcell.kdb_cell.read(fn, options)
+        info, settings = self.kcl.get_meta_data()
+
+        match update_kcl_meta_data:
+            case "overwrite":
+                for k, v in info.items():
+                    self.kcl.info[k] = v
+            case "skip":
+                _info = self.info.model_dump()
+
+                info.update(_info)
+                self.kcl.info = Info(**info)
+
+            case "drop":
+                pass
+            case _:
+                raise ValueError(
+                    f"Unknown meta update strategy {update_kcl_meta_data=}"
+                    ", available strategies are 'overwrite', 'skip', or 'drop'"
+                )
+        meta_format = settings.get("meta_format") or meta_format
+
+        if register_cells:
+            new_cis = set(cell_ids)
+
+            for c in new_cis:
+                kc = self.kcl[c]
+                kc.get_meta_data(meta_format=meta_format)
+        else:
+            cis = self.kcl.tkcells.keys()
+            new_cis = set(cell_ids)
+
+            for c in new_cis & cis:
+                kc = self.kcl[c]
+                kc.get_meta_data(meta_format=meta_format)
+
+        self.get_meta_data(meta_format=meta_format)
+
+        return cell_ids
+
+    def each_inst(self) -> Iterator[Instance]:
+        """Iterates over all child instances (which may actually be instance arrays)."""
+        yield from (
+            Instance(self.kcl, inst) for inst in self._base_kcell.kdb_cell.each_inst()
+        )
+
+    def each_overlapping_inst(self, b: kdb.Box | kdb.DBox) -> Iterator[Instance]:
+        """Gets the instances overlapping the given rectangle."""
+        yield from (
+            Instance(self.kcl, inst)
+            for inst in self._base_kcell.kdb_cell.each_overlapping_inst(b)
+        )
+
+    def each_touching_inst(self, b: kdb.Box | kdb.DBox) -> Iterator[Instance]:
+        """Gets the instances overlapping the given rectangle."""
+        yield from (
+            Instance(self.kcl, inst)
+            for inst in self._base_kcell.kdb_cell.each_touching_inst(b)
+        )
+
+    @overload
+    def insert(
+        self, inst: Instance | kdb.CellInstArray | kdb.DCellInstArray
+    ) -> Instance: ...
+
+    @overload
+    def insert(
+        self, inst: kdb.CellInstArray | kdb.DCellInstArray, property_id: int
+    ) -> Instance: ...
+
+    def insert(
+        self,
+        inst: Instance | kdb.CellInstArray | kdb.DCellInstArray,
+        property_id: int | None = None,
+    ) -> Instance:
+        """Inserts a cell instance given by another reference."""
+        if self.locked:
+            raise LockedError(self)
+        if isinstance(inst, Instance):
+            return Instance(self.kcl, self._base_kcell.kdb_cell.insert(inst.instance))
+        else:
+            if not property_id:
+                return Instance(self.kcl, self._base_kcell.kdb_cell.insert(inst))
+            else:
+                assert isinstance(inst, kdb.CellInstArray | kdb.DCellInstArray)
+                return Instance(
+                    self.kcl, self._base_kcell.kdb_cell.insert(inst, property_id)
+                )
+
+    @overload
+    def transform(
+        self,
+        inst: kdb.Instance,
+        trans: kdb.Trans | kdb.DTrans | kdb.ICplxTrans | kdb.DCplxTrans,
+        /,
+        *,
+        no_warn: bool = False,
+        transform_ports: bool = False,
+    ) -> Instance: ...
+
+    @overload
+    def transform(
+        self,
+        trans: kdb.Trans | kdb.DTrans | kdb.ICplxTrans | kdb.DCplxTrans,
+        /,
+        *,
+        no_warn: bool = False,
+        transform_ports: bool = False,
+    ) -> None: ...
+
+    def transform(
+        self,
+        inst_or_trans: kdb.Instance
+        | kdb.Trans
+        | kdb.DTrans
+        | kdb.ICplxTrans
+        | kdb.DCplxTrans,
+        trans: kdb.Trans | kdb.DTrans | kdb.ICplxTrans | kdb.DCplxTrans | None = None,
+        /,
+        *,
+        no_warn: bool = False,
+        transform_ports: bool = False,
+    ) -> Instance | None:
+        """Transforms the instance or cell with the transformation given."""
+        if not no_warn:
+            logger.warning(
+                "You are transforming the KCell {}. It is highly discouraged to do"
+                " this. You probably want to transform an instance instead.",
+                self.name,
+            )
+        if trans:
+            return Instance(
+                self.kcl,
+                self._base_kcell.kdb_cell.transform(
+                    inst_or_trans,  # type: ignore[arg-type]
+                    trans,  # type: ignore[arg-type]
+                ),
+            )
+        self._base_kcell.kdb_cell.transform(inst_or_trans)  # type:ignore[arg-type]
+        if transform_ports:
+            if isinstance(inst_or_trans, kdb.DTrans):
+                inst_or_trans = kdb.DCplxTrans(inst_or_trans)
+            elif isinstance(inst_or_trans, kdb.ICplxTrans):
+                inst_or_trans = kdb.DCplxTrans(inst_or_trans, self.kcl.dbu)
+
+            if isinstance(inst_or_trans, kdb.Trans):
+                for port in self.ports:
+                    port.trans = inst_or_trans * port.trans
+            else:
+                for port in self.ports:
+                    port.dcplx_trans = inst_or_trans * port.dcplx_trans  # type: ignore[operator]
+        return None
+
+    def set_meta_data(self) -> None:
+        """Set metadata of the Cell.
+
+        Currently, ports, settings and info will be set.
+        """
+        self.clear_meta_info()
+        if not self.is_library_cell():
+            for i, port in enumerate(self.ports):
+                if port.base.trans is not None:
+                    meta_info: dict[str, MetaData] = {
+                        "name": port.name,
+                        "cross_section": port.cross_section.name,
+                        "trans": port.base.trans,
+                        "port_type": port.port_type,
+                        "info": port.info.model_dump(),
+                    }
+
+                    self.add_meta_info(
+                        kdb.LayoutMetaInfo(f"kfactory:ports:{i}", meta_info, None, True)
+                    )
+                else:
+                    meta_info = {
+                        "name": port.name,
+                        "cross_section": port.cross_section.name,
+                        "dcplx_trans": port.dcplx_trans,
+                        "port_type": port.port_type,
+                        "info": port.info.model_dump(),
+                    }
+
+                    self.add_meta_info(
+                        kdb.LayoutMetaInfo(f"kfactory:ports:{i}", meta_info, None, True)
+                    )
+            settings = self.settings.model_dump()
+            if settings:
+                self.add_meta_info(
+                    kdb.LayoutMetaInfo("kfactory:settings", settings, None, True)
+                )
+            info = self.info.model_dump()
+            if info:
+                self.add_meta_info(
+                    kdb.LayoutMetaInfo("kfactory:info", info, None, True)
+                )
+            settings_units = self.settings_units.model_dump()
+            if settings_units:
+                self.add_meta_info(
+                    kdb.LayoutMetaInfo(
+                        "kfactory:settings_units",
+                        settings_units,
+                        None,
+                        True,
+                    )
+                )
+
+            if self.function_name is not None:
+                self.add_meta_info(
+                    kdb.LayoutMetaInfo(
+                        "kfactory:function_name", self.function_name, None, True
+                    )
+                )
+
+            if self.basename is not None:
+                self.add_meta_info(
+                    kdb.LayoutMetaInfo("kfactory:basename", self.basename, None, True)
+                )
+
+    def get_meta_data(
+        self,
+        meta_format: Literal["v1", "v2", "v3"] | None = None,
+    ) -> None:
+        """Read metadata from the KLayout Layout object."""
+        if meta_format is None:
+            meta_format = config.meta_format
+        port_dict: dict[str, Any] = {}
+        settings: dict[str, MetaData] = {}
+        settings_units: dict[str, str] = {}
+
+        match meta_format:
+            case "v3":
+                self.ports.clear()
+                meta_iter = (
+                    kcls[self.library().name()][
+                        self.library_cell_index()
+                    ].each_meta_info()
+                    if self.is_library_cell()
+                    else self.each_meta_info()
+                )
+                for meta in meta_iter:
+                    if meta.name.startswith("kfactory:ports"):
+                        i = meta.name.removeprefix("kfactory:ports:")
+                        port_dict[i] = meta.value
+                    elif meta.name.startswith("kfactory:info"):
+                        self._base_kcell.info = Info(**meta.value)
+                    elif meta.name.startswith("kfactory:settings_units"):
+                        self._base_kcell.settings_units = KCellSettingsUnits(
+                            **meta.value
+                        )
+                    elif meta.name.startswith("kfactory:settings"):
+                        self._base_kcell.settings = KCellSettings(**meta.value)
+                    elif meta.name == "kfactory:function_name":
+                        self._base_kcell.function_name = meta.value
+                    elif meta.name == "kfactory:basename":
+                        self._base_kcell.basename = meta.value
+
+                if not self.is_library_cell():
+                    for index in sorted(port_dict.keys()):
+                        _v = port_dict[index]
+                        _trans: kdb.Trans | None = _v.get("trans")
+                        if _trans is not None:
+                            self.create_port(
+                                name=_v.get("name"),
+                                trans=_trans,
+                                cross_section=self.kcl.get_cross_section(
+                                    _v["cross_section"]
+                                ),
+                                port_type=_v["port_type"],
+                            )
+                        else:
+                            self.create_port(
+                                name=_v.get("name"),
+                                dcplx_trans=_v["dcplx_trans"],
+                                cross_section=self.kcl.get_cross_section(
+                                    _v["cross_section"]
+                                ),
+                                port_type=_v["port_type"],
+                            )
+                else:
+                    lib_name = self.library().name()
+                    for index in sorted(port_dict.keys()):
+                        _v = port_dict[index]
+                        _trans = _v.get("trans")
+                        lib_kcl = kcls[lib_name]
+                        cs = self.kcl.get_cross_section(
+                            lib_kcl.get_cross_section(_v["cross_section"]).to_dtype(
+                                lib_kcl
+                            )
+                        )
+
+                        if _trans is not None:
+                            self.create_port(
+                                name=_v.get("name"),
+                                trans=_trans.to_dtype(lib_kcl.dbu).to_itype(
+                                    self.kcl.dbu
+                                ),
+                                cross_section=cs,
+                                port_type=_v["port_type"],
+                            )
+                        else:
+                            self.create_port(
+                                name=_v.get("name"),
+                                dcplx_trans=_v["dcplx_trans"],
+                                cross_section=cs,
+                                port_type=_v["port_type"],
+                            )
+
+            case "v2":
+                for meta in self.each_meta_info():
+                    if meta.name.startswith("kfactory:ports"):
+                        i, _type = meta.name.removeprefix("kfactory:ports:").split(
+                            ":", 1
+                        )
+                        if i not in port_dict:
+                            port_dict[i] = {}
+                        if not _type.startswith("info"):
+                            port_dict[i][_type] = meta.value
+                        else:
+                            if "info" not in port_dict[i]:
+                                port_dict[i]["info"] = {}
+                            port_dict[i]["info"][_type.removeprefix("info:")] = (
+                                meta.value
+                            )
+                    elif meta.name.startswith("kfactory:info"):
+                        setattr(
+                            self.info,
+                            meta.name.removeprefix("kfactory:info:"),
+                            meta.value,
+                        )
+                    elif meta.name.startswith("kfactory:settings_units"):
+                        settings_units[
+                            meta.name.removeprefix("kfactory:settings_units:")
+                        ] = meta.value
+                    elif meta.name.startswith("kfactory:settings"):
+                        settings[meta.name.removeprefix("kfactory:settings:")] = (
+                            meta.value
+                        )
+
+                    elif meta.name == "kfactory:function_name":
+                        self.function_name = meta.value
+
+                    elif meta.name == "kfactory:basename":
+                        self.basename = meta.value
+
+                self.settings = KCellSettings(**settings)
+                self.settings_units = KCellSettingsUnits(**settings_units)
+
+                self.ports.clear()
+                for index in sorted(port_dict.keys()):
+                    _d = port_dict[index]
+                    name = _d.get("name", None)
+                    port_type = _d["port_type"]
+                    layer_info = _d["layer"]
+                    width = _d["width"]
+                    trans = _d.get("trans", None)
+                    dcplx_trans = _d.get("dcplx_trans", None)
+                    _port = Port(
+                        name=name,
+                        width=width,
+                        layer_info=layer_info,
+                        trans=kdb.Trans.R0,
+                        kcl=self.kcl,
+                        port_type=port_type,
+                        info=_d.get("info", {}),
+                    )
+                    if trans:
+                        _port.trans = trans
+                    elif dcplx_trans:
+                        _port.dcplx_trans = dcplx_trans
+
+                    self.add_port(port=_port, keep_mirror=True)
+            case "v1":
+                for meta in self.each_meta_info():
+                    if meta.name.startswith("kfactory:ports"):
+                        i, _type = meta.name.removeprefix("kfactory:ports:").split(
+                            ":", 1
+                        )
+                        if i not in port_dict:
+                            port_dict[i] = {}
+                        if not _type.startswith("info"):
+                            port_dict[i][_type] = meta.value
+                        else:
+                            if "info" not in port_dict[i]:
+                                port_dict[i]["info"] = {}
+                            port_dict[i]["info"][_type.removeprefix("info:")] = (
+                                meta.value
+                            )
+                    elif meta.name.startswith("kfactory:info"):
+                        setattr(
+                            self.info,
+                            meta.name.removeprefix("kfactory:info:"),
+                            meta.value,
+                        )
+                    elif meta.name.startswith("kfactory:settings_units"):
+                        settings_units[
+                            meta.name.removeprefix("kfactory:settings_units:")
+                        ] = meta.value
+                    elif meta.name.startswith("kfactory:settings"):
+                        settings[meta.name.removeprefix("kfactory:settings:")] = (
+                            meta.value
+                        )
+
+                    elif meta.name == "kfactory:function_name":
+                        self.function_name = meta.value
+
+                    elif meta.name == "kfactory:basename":
+                        self.basename = meta.value
+
+                self.settings = KCellSettings(**settings)
+                self.settings_units = KCellSettingsUnits(**settings_units)
+
+                self.ports.clear()
+                for index in sorted(port_dict.keys()):
+                    _d = port_dict[index]
+                    name = _d.get("name", None)
+                    port_type = _d["port_type"]
+                    layer = _d["layer"]
+                    width = _d["width"]
+                    trans = _d.get("trans", None)
+                    dcplx_trans = _d.get("dcplx_trans", None)
+                    _port = Port(
+                        name=name,
+                        width=width,
+                        layer_info=layer,
+                        trans=kdb.Trans.R0,
+                        kcl=self.kcl,
+                        port_type=port_type,
+                        info=_d.get("info", {}),
+                    )
+                    if trans:
+                        _port.trans = kdb.Trans.from_s(trans)
+                    elif dcplx_trans:
+                        _port.dcplx_trans = kdb.DCplxTrans.from_s(dcplx_trans)
+
+                    self.add_port(port=_port, keep_mirror=True)
+            case _:
+                raise ValueError(
+                    f"Unknown metadata format {config.meta_format}."
+                    f" Available formats are 'default' or 'legacy'."
+                )
+
+    def ibbox(self, layer: int | None = None) -> kdb.Box:
+        if layer is None:
+            return self._base_kcell.kdb_cell.bbox()
+        return self._base_kcell.kdb_cell.bbox(layer)
+
+    def dbbox(self, layer: int | None = None) -> kdb.DBox:
+        if layer is None:
+            return self._base_kcell.kdb_cell.dbbox()
+        return self._base_kcell.kdb_cell.dbbox(layer)
+
+    def l2n(self, port_types: Iterable[str] = ("optical",)) -> kdb.LayoutToNetlist:
+        """Generate a LayoutToNetlist object from the port types.
+
+        Args:
+            port_types: The port types to consider for the netlist extraction.
+        """
+        l2n = kdb.LayoutToNetlist(self.name, self.kcl.dbu)
+        l2n.extract_netlist()
+        il = l2n.internal_layout()
+
+        called_kcells = [self.kcl[ci] for ci in self.called_cells()]
+        called_kcells.sort(key=lambda c: c.hierarchy_levels())
+
+        for c in called_kcells:
+            c.circuit(l2n, port_types=port_types)
+        self.circuit(l2n, port_types=port_types)
+        il.assign(self.kcl.layout)
+        return l2n
+
+    def circuit(
+        self, l2n: kdb.LayoutToNetlist, port_types: Iterable[str] = ("optical",)
+    ) -> None:
+        """Create the circuit of the KCell in the given netlist."""
+        netlist = l2n.netlist()
+
+        def port_filter(num_port: tuple[int, ProtoPort[Any]]) -> bool:
+            return num_port[1].port_type in port_types
+
+        circ = kdb.Circuit()
+        circ.name = self.name
+        circ.cell_index = self.cell_index()
+        circ.boundary = self.boundary or kdb.DPolygon(self.dbbox())
+
+        inst_ports: dict[
+            str,
+            dict[str, list[tuple[int, int, Instance, Port, kdb.SubCircuit]]],
+        ] = {}
+        cell_ports: dict[str, dict[str, list[tuple[int, Port]]]] = {}
+
+        # sort the cell's ports by position and layer
+
+        portnames: set[str] = set()
+
+        for i, port in filter(
+            port_filter, enumerate(Ports(kcl=self.kcl, bases=self.ports.bases))
+        ):
+            _trans = port.trans.dup()
+            _trans.angle = _trans.angle % 2
+            _trans.mirror = False
+            layer_info = self.kcl.layout.get_info(port.layer)
+            layer = f"{layer_info.layer}_{layer_info.datatype}"
+
+            if port.name in portnames:
+                raise ValueError(
+                    "Netlist extraction is not possible with"
+                    f" colliding port names. Duplicate name: {port.name}"
+                )
+
+            v = _trans.disp
+            h = f"{v.x}_{v.y}"
+            if h not in cell_ports:
+                cell_ports[h] = {}
+            if layer not in cell_ports[h]:
+                cell_ports[h][layer] = []
+            cell_ports[h][layer].append((i, port))
+
+            if port.name:
+                portnames.add(port.name)
+
+        # create nets and connect pins for each cell_port
+        for h, layer_dict in cell_ports.items():
+            for layer, _ports in layer_dict.items():
+                net = circ.create_net(
+                    "-".join(_port[1].name or f"{_port[0]}" for _port in _ports)
+                )
+                for i, port in _ports:
+                    pin = circ.create_pin(port.name or f"{i}")
+                    circ.connect_pin(pin, net)
+
+        # sort the ports of all instances by position and layer
+        for i, inst in enumerate(self.insts):
+            name = inst.name or f"{i}_{inst.cell.name}"
+            subc = circ.create_subcircuit(
+                netlist.circuit_by_cell_index(inst.cell_index), name
+            )
+            subc.trans = inst.dcplx_trans
+
+            for j, port in filter(
+                port_filter,
+                enumerate(Ports(kcl=self.kcl, bases=[p.base for p in inst.ports])),
+            ):
+                _trans = port.trans.dup()
+                _trans.angle = _trans.angle % 2
+                _trans.mirror = False
+                v = _trans.disp
+                h = f"{v.x}_{v.y}"
+                layer_info = self.kcl.layout.get_info(port.layer)
+                layer = f"{layer_info.layer}_{layer_info.datatype}"
+                if h not in inst_ports:
+                    inst_ports[h] = {}
+                if layer not in inst_ports[h]:
+                    inst_ports[h][layer] = []
+                inst_ports[h][layer].append(
+                    (i, j, Instance(kcl=self.kcl, instance=inst.instance), port, subc)
+                )
+
+        # go through each position and layer and connect ports to their matching cell
+        # port or connect the instance ports
+        for h, inst_layer_dict in inst_ports.items():
+            for layer, ports in inst_layer_dict.items():
+                if h in cell_ports and layer in cell_ports[h]:
+                    # connect a cell port to its matching instance port
+                    cellports = cell_ports[h][layer]
+
+                    assert len(cellports) == 1, (
+                        "Netlists with directly connect cell ports"
+                        " are currently not supported"
+                    )
+                    assert len(ports) == 1, (
+                        "Multiple instance "
+                        f"{[_instance_port_name(p[2], p[3]) for p in ports]}"
+                        f"ports connected to the cell port {cellports[0]}"
+                        " this is currently not supported and most likely a bug"
+                    )
+
+                    inst_port = ports[0]
+                    port = inst_port[3]
+
+                    port_check(cellports[0][1], port, PortCheck.all_overlap)
+                    subc = inst_port[4]
+                    subc.connect_pin(
+                        subc.circuit_ref().pin_by_name(port.name or str(inst_port[1])),
+                        circ.net_by_name(cellports[0][1].name or f"{cellports[0][0]}"),
+                    )
+                else:
+                    # connect instance ports to each other
+                    name = "-".join(
+                        [
+                            (inst.name or str(i)) + "_" + (port.name or str(j))
+                            for i, j, inst, port, _ in ports
+                        ]
+                    )
+
+                    net = circ.create_net(name)
+                    assert len(ports) <= 2, (
+                        "Optical connection with more than two ports are not supported "
+                        f"{[_port[3] for _port in ports]}"
+                    )
+                    if len(ports) == 2:
+                        port_check(ports[0][3], ports[1][3], PortCheck.all_opposite)
+                        for i, j, _, port, subc in ports:
+                            subc.connect_pin(
+                                subc.circuit_ref().pin_by_name(port.name or str(j)), net
+                            )
+        netlist.add(circ)
+
+    def connectivity_check(
+        self,
+        port_types: list[str] = [],
+        layers: list[int] = [],
+        db: rdb.ReportDatabase | None = None,
+        recursive: bool = True,
+        add_cell_ports: bool = False,
+        check_layer_connectivity: bool = True,
+    ) -> rdb.ReportDatabase:
+        """Create a ReportDatabase for port problems.
+
+        Problems are overlapping ports that aren't aligned, more than two ports
+        overlapping, width mismatch, port_type mismatch.
+
+        Args:
+            port_types: Filter for certain port typers
+            layers: Only create the report for certain layers
+            db: Use an existing ReportDatabase instead of creating a new one
+            recursive: Create the report not only for this cell, but all child cells as
+                well.
+            add_cell_ports: Also add a category "CellPorts" which contains all the cells
+                selected ports.
+            check_layer_connectivity: Check whether the layer overlaps with instances.
+        """
+        db_ = db or rdb.ReportDatabase(f"Connectivity Check {self.name}")
+        assert isinstance(db_, rdb.ReportDatabase)
+        if recursive:
+            cc = self.called_cells()
+            for c in self.kcl.each_cell_bottom_up():
+                if c in cc:
+                    self.kcl[c].connectivity_check(
+                        port_types=port_types, db=db_, recursive=False
+                    )
+        db_cell = db_.create_cell(self.name)
+        cell_ports: dict[int, dict[tuple[float, float], list[ProtoPort[Any]]]] = {}
+        layer_cats: dict[int, rdb.RdbCategory] = {}
+
+        def layer_cat(layer: int) -> rdb.RdbCategory:
+            if layer not in layer_cats:
+                if isinstance(layer, LayerEnum):
+                    ln = str(layer.name)
+                else:
+                    li = self.kcl.get_info(layer)
+                    ln = str(li).replace("/", "_")
+                layer_cats[layer] = db_.category_by_path(ln) or db_.create_category(ln)  # type: ignore[has-type]
+            return layer_cats[layer]
+
+        for port in Ports(kcl=self.kcl, bases=self.ports.bases):
+            if (not port_types or port.port_type in port_types) and (
+                not layers or port.layer in layers
+            ):
+                if add_cell_ports:
+                    c_cat = db_.category_by_path(
+                        layer_cat(port.layer).path() + ".CellPorts"
+                    ) or db_.create_category(layer_cat(port.layer), "CellPorts")
+                    it = db_.create_item(db_cell, c_cat)
+                    if port.name:
+                        it.add_value(f"Port name: {port.name}")
+                    if port.base.trans:
+                        it.add_value(
+                            self.kcl.to_um(
+                                port_polygon(port.width).transformed(port.trans)
+                            )
+                        )
+                    else:
+                        it.add_value(
+                            self.kcl.to_um(port_polygon(port.width)).transformed(
+                                port.dcplx_trans
+                            )
+                        )
+                xy = (port.x, port.y)
+                if port.layer not in cell_ports:
+                    cell_ports[port.layer] = {xy: [port]}
+                else:
+                    if xy not in cell_ports[port.layer]:
+                        cell_ports[port.layer][xy] = [port]
+                    else:
+                        cell_ports[port.layer][xy].append(port)
+                rec_it = kdb.RecursiveShapeIterator(
+                    self.kcl.layout,
+                    self._base_kcell.kdb_cell,
+                    port.layer,
+                    kdb.Box(2, port.width).transformed(port.trans),
+                )
+                edges = kdb.Region(rec_it).merge().edges().merge()
+                port_edge = kdb.Edge(0, port.width // 2, 0, -port.width // 2)
+                if port.base.trans:
+                    port_edge = port_edge.transformed(port.trans)
+                else:
+                    port_edge = port_edge.transformed(
+                        kdb.ICplxTrans(port.dcplx_trans, self.kcl.dbu)
+                    )
+                p_edges = kdb.Edges([port_edge])
+                phys_overlap = p_edges & edges
+                if not phys_overlap.is_empty() and phys_overlap[0] != port_edge:
+                    p_cat = db_.category_by_path(
+                        layer_cat(port.layer).path() + ".PartialPhysicalShape"
+                    ) or db_.create_category(
+                        layer_cat(port.layer), "PartialPhysicalShape"
+                    )
+                    it = db_.create_item(db_cell, p_cat)
+                    it.add_value(
+                        "Insufficient overlap, partial overlap with polygon of"
+                        f" {(phys_overlap[0].p1 - phys_overlap[0].p2).abs()}/"
+                        f"{port.width}"
+                    )
+                    it.add_value(
+                        self.kcl.to_um(port_polygon(port.width).transformed(port.trans))
+                        if port.base.trans
+                        else self.kcl.to_um(port_polygon(port.width)).transformed(
+                            port.dcplx_trans
+                        )
+                    )
+                elif phys_overlap.is_empty():
+                    p_cat = db_.category_by_path(
+                        layer_cat(port.layer).path() + ".MissingPhysicalShape"
+                    ) or db_.create_category(
+                        layer_cat(port.layer), "MissingPhysicalShape"
+                    )
+                    it = db_.create_item(db_cell, p_cat)
+                    it.add_value(
+                        f"Found no overlapping Edge with Port {port.name or str(port)}"
+                    )
+                    it.add_value(
+                        self.kcl.to_um(port_polygon(port.width).transformed(port.trans))
+                        if port.base.trans
+                        else self.kcl.to_um(port_polygon(port.width)).transformed(
+                            port.dcplx_trans
+                        )
+                    )
+
+        inst_ports: dict[
+            LayerEnum | int, dict[tuple[int, int], list[tuple[Port, KCell]]]
+        ] = {}
+        for inst in self.insts:
+            for port in Ports(kcl=self.kcl, bases=[p.base for p in inst.ports]):
+                if (not port_types or port.port_type in port_types) and (
+                    not layers or port.layer in layers
+                ):
+                    xy = (port.x, port.y)
+                    if port.layer not in inst_ports:
+                        inst_ports[port.layer] = {xy: [(port, inst.cell.to_kcell())]}
+                    else:
+                        if xy not in inst_ports[port.layer]:
+                            inst_ports[port.layer][xy] = [(port, inst.cell.to_kcell())]
+                        else:
+                            inst_ports[port.layer][xy].append(
+                                (port, inst.cell.to_kcell())
+                            )
+
+        for layer, port_coord_mapping in inst_ports.items():
+            lc = layer_cat(layer)
+            for coord, ports in port_coord_mapping.items():
+                match len(ports):
+                    case 1:
+                        if layer in cell_ports and coord in cell_ports[layer]:
+                            ccp = _check_cell_ports(
+                                cell_ports[layer][coord][0], ports[0][0]
+                            )
+                            if ccp & 1:
+                                subc = db_.category_by_path(
+                                    lc.path() + ".WidthMismatch"
+                                ) or db_.create_category(lc, "WidthMismatch")
+                                create_port_error(
+                                    ports[0][0],
+                                    cell_ports[layer][coord][0],
+                                    ports[0][1],
+                                    self,
+                                    db_,
+                                    db_cell,
+                                    subc,
+                                    self.kcl.dbu,
+                                )
+
+                            if ccp & 2:
+                                subc = db_.category_by_path(
+                                    lc.path() + ".AngleMismatch"
+                                ) or db_.create_category(lc, "AngleMismatch")
+                                create_port_error(
+                                    ports[0][0],
+                                    cell_ports[layer][coord][0],
+                                    ports[0][1],
+                                    self,
+                                    db_,
+                                    db_cell,
+                                    subc,
+                                    self.kcl.dbu,
+                                )
+                            if ccp & 4:
+                                subc = db_.category_by_path(
+                                    lc.path() + ".TypeMismatch"
+                                ) or db_.create_category(lc, "TypeMismatch")
+                                create_port_error(
+                                    ports[0][0],
+                                    cell_ports[layer][coord][0],
+                                    ports[0][1],
+                                    self,
+                                    db_,
+                                    db_cell,
+                                    subc,
+                                    self.kcl.dbu,
+                                )
+                        else:
+                            subc = db_.category_by_path(
+                                lc.path() + ".OrphanPort"
+                            ) or db_.create_category(lc, "OrphanPort")
+                            it = db_.create_item(db_cell, subc)
+                            it.add_value(
+                                f"Port Name: {ports[0][1].name}"
+                                f"{ports[0][0].name or str(ports[0][0])})"
+                            )
+                            if ports[0][0]._base.trans:
+                                it.add_value(
+                                    self.kcl.to_um(
+                                        port_polygon(ports[0][0].width).transformed(
+                                            ports[0][0]._base.trans
+                                        )
+                                    )
+                                )
+                            else:
+                                it.add_value(
+                                    self.kcl.to_um(
+                                        port_polygon(port.width)
+                                    ).transformed(port.dcplx_trans)
+                                )
+
+                    case 2:
+                        cip = _check_inst_ports(ports[0][0], ports[1][0])
+                        if cip & 1:
+                            subc = db_.category_by_path(
+                                lc.path() + ".WidthMismatch"
+                            ) or db_.create_category(lc, "WidthMismatch")
+                            create_port_error(
+                                ports[0][0],
+                                ports[1][0],
+                                ports[0][1],
+                                ports[1][1],
+                                db_,
+                                db_cell,
+                                subc,
+                                self.kcl.dbu,
+                            )
+
+                        if cip & 2:
+                            subc = db_.category_by_path(
+                                lc.path() + ".AngleMismatch"
+                            ) or db_.create_category(lc, "AngleMismatch")
+                            create_port_error(
+                                ports[0][0],
+                                ports[1][0],
+                                ports[0][1],
+                                ports[1][1],
+                                db_,
+                                db_cell,
+                                subc,
+                                self.kcl.dbu,
+                            )
+                        if cip & 4:
+                            subc = db_.category_by_path(
+                                lc.path() + ".TypeMismatch"
+                            ) or db_.create_category(lc, "TypeMismatch")
+                            create_port_error(
+                                ports[0][0],
+                                ports[1][0],
+                                ports[0][1],
+                                ports[1][1],
+                                db_,
+                                db_cell,
+                                subc,
+                                self.kcl.dbu,
+                            )
+                        if layer in cell_ports and coord in cell_ports[layer]:
+                            subc = db_.category_by_path(
+                                lc.path() + ".portoverlap"
+                            ) or db_.create_category(lc, "portoverlap")
+                            it = db_.create_item(db_cell, subc)
+                            text = "Port Names: "
+                            values: list[rdb.RdbItemValue] = []
+                            cell_port = cell_ports[layer][coord][0]
+                            text += (
+                                f"{self.name}."
+                                f"{cell_port.name or cell_port.trans.to_s()}/"
+                            )
+                            if cell_port.base.trans:
+                                values.append(
+                                    rdb.RdbItemValue(
+                                        self.kcl.to_um(
+                                            port_polygon(cell_port.width).transformed(
+                                                cell_port.base.trans
+                                            )
+                                        )
+                                    )
+                                )
+                            else:
+                                values.append(
+                                    rdb.RdbItemValue(
+                                        self.kcl.to_um(
+                                            port_polygon(cell_port.width)
+                                        ).transformed(cell_port.dcplx_trans)
+                                    )
+                                )
+                            for _port in ports:
+                                text += (
+                                    f"{_port[1].name}."
+                                    f"{_port[0].name or _port[0].trans.to_s()}/"
+                                )
+
+                                values.append(
+                                    rdb.RdbItemValue(
+                                        self.kcl.to_um(
+                                            port_polygon(_port[0].width).transformed(
+                                                _port[0].trans
+                                            )
+                                        )
+                                    )
+                                )
+                            it.add_value(text[:-1])
+                            for value in values:
+                                it.add_value(value)
+
+                    case x if x > 2:
+                        subc = db_.category_by_path(
+                            lc.path() + ".portoverlap"
+                        ) or db_.create_category(lc, "portoverlap")
+                        it = db_.create_item(db_cell, subc)
+                        text = "Port Names: "
+                        values = []
+                        for _port in ports:
+                            text += (
+                                f"{_port[1].name}."
+                                f"{_port[0].name or _port[0].trans.to_s()}/"
+                            )
+
+                            values.append(
+                                rdb.RdbItemValue(
+                                    self.kcl.to_um(
+                                        port_polygon(_port[0].width).transformed(
+                                            _port[0].trans
+                                        )
+                                    )
+                                )
+                            )
+                        it.add_value(text[:-1])
+                        for value in values:
+                            it.add_value(value)
+                    case _:
+                        raise ValueError(f"Unexpected number of ports: {len(ports)}")
+            if check_layer_connectivity:
+                error_region_shapes = kdb.Region()
+                error_region_instances = kdb.Region()
+                reg = kdb.Region(self.shapes(layer))
+                inst_regions: dict[int, kdb.Region] = {}
+                inst_region = kdb.Region()
+                for i, inst in enumerate(self.insts):
+                    _bbox = inst.bbox(layer)
+                    _inst_region = kdb.Region(
+                        kdb.DBox(
+                            _bbox.left, _bbox.bottom, _bbox.right, _bbox.top
+                        ).to_itype(self.kcl.dbu)
+                    )
+                    inst_shapes: kdb.Region | None = None
+                    if not (inst_region & _inst_region).is_empty():
+                        if inst_shapes is None:
+                            inst_shapes = kdb.Region()
+                            shape_it = self.begin_shapes_rec_overlapping(
+                                layer, inst.bbox(layer)
+                            )
+                            shape_it.select_cells([inst.cell.cell_index()])
+                            shape_it.min_depth = 1
+                            for _it in shape_it.each():
+                                if _it.path()[0].inst() == inst.instance:
+                                    inst_shapes.insert(
+                                        _it.shape().polygon.transformed(_it.trans())
+                                    )
+
+                        for j, _reg in inst_regions.items():
+                            if _reg & _inst_region:
+                                __reg = kdb.Region()
+                                shape_it = self.begin_shapes_rec_touching(
+                                    layer, (_reg & _inst_region).bbox()
+                                )
+                                shape_it.select_cells([self.insts[j].cell.cell_index()])
+                                shape_it.min_depth = 1
+                                for _it in shape_it.each():
+                                    if _it.path()[0].inst() == self.insts[j].instance:
+                                        __reg.insert(
+                                            _it.shape().polygon.transformed(_it.trans())
+                                        )
+
+                                error_region_instances.insert(__reg & inst_shapes)
+
+                    if not (_inst_region & reg).is_empty():
+                        rec_it = self.begin_shapes_rec_touching(
+                            layer, (_inst_region & reg).bbox()
+                        )
+                        rec_it.min_depth = 1
+                        error_region_shapes += kdb.Region(rec_it) & reg
+                    inst_region += _inst_region
+                    inst_regions[i] = _inst_region
+                if not error_region_shapes.is_empty():
+                    sc = db_.category_by_path(
+                        layer_cat(layer).path() + ".ShapeInstanceshapeOverlap"
+                    ) or db_.create_category(
+                        layer_cat(layer), "ShapeInstanceshapeOverlap"
+                    )
+                    it = db_.create_item(db_cell, sc)
+                    it.add_value("Shapes overlapping with shapes of instances")
+                    for poly in error_region_shapes.merge().each():
+                        it.add_value(self.kcl.to_um(poly))
+                if not error_region_instances.is_empty():
+                    sc = db_.category_by_path(
+                        layer_cat(layer).path() + ".InstanceshapeOverlap"
+                    ) or db_.create_category(layer_cat(layer), "InstanceshapeOverlap")
+                    it = db_.create_item(db_cell, sc)
+                    it.add_value(
+                        "Instance shapes overlapping with shapes of other instances"
+                    )
+                    for poly in error_region_instances.merge().each():
+                        it.add_value(self.kcl.to_um(poly))
+
+        return db_
+
+    def insert_vinsts(self, recursive: bool = True) -> None:
+        """Insert all virtual instances and create Instances of real KCells."""
+        if not self._base_kcell.kdb_cell._destroyed():
+            for vi in self._base_kcell.vinsts:
+                vi.insert_into(self)
+            self._base_kcell.vinsts.clear()
+            called_cell_indexes = self._base_kcell.kdb_cell.called_cells()
+            for c in sorted(
+                set(
+                    self.kcl[ci]
+                    for ci in called_cell_indexes
+                    if not self.kcl[ci].kdb_cell._destroyed()
+                )
+                & self.kcl.tkcells.keys(),
+                key=lambda c: c.hierarchy_levels(),
+            ):
+                for vi in c._base_kcell.vinsts:
+                    vi.insert_into(c)
+                c._base_kcell.vinsts.clear()
+
+
+class DKCell(ProtoTKCell[float], UMGeometricObject):
+    """Cell with floating point units."""
+
+    yaml_tag: ClassVar[str] = "!DKCell"
+
+    @overload
+    def __init__(self, *, base_kcell: TKCell) -> None: ...
+
+    @overload
+    def __init__(
+        self,
+        *,
+        name: str | None = None,
+        kcl: KCLayout | None = None,
+        kdb_cell: kdb.Cell | None = None,
+        ports: Iterable[ProtoPort[Any]] | None = None,
+        info: dict[str, Any] | None = None,
+        settings: dict[str, Any] | None = None,
+    ) -> None: ...
+
+    def __init__(
+        self,
+        *,
+        base_kcell: TKCell | None = None,
+        name: str | None = None,
+        kcl: KCLayout | None = None,
+        kdb_cell: kdb.Cell | None = None,
+        ports: Iterable[ProtoPort[Any]] | None = None,
+        info: dict[str, Any] | None = None,
+        settings: dict[str, Any] | None = None,
+    ) -> None:
+        """Constructor of KCell.
+
+        Args:
+            base_kcell: If not `None`, a KCell will be created from and existing
+                KLayout Cell
+            name: Name of the cell, if None will autogenerate name to
+                "Unnamed_<cell_index>".
+            kcl: KCLayout the cell should be attached to.
+            kdb_cell: If not `None`, a KCell will be created from and existing
+                KLayout Cell
+            ports: Attach an existing [Ports][kfactory.kcell.Ports] object to the KCell,
+                if `None` create an empty one.
+            info: Info object to attach to the KCell.
+            settings: KCellSettings object to attach to the KCell.
+        """
+        super().__init__(
+            base_kcell=base_kcell,
+            name=name,
+            kcl=kcl,
+            kdb_cell=kdb_cell,
+            ports=ports,
+            info=info,
+            settings=settings,
+        )
+
+    @property
+    def ports(self) -> DPorts:
+        """Ports associated with the cell."""
+        return DPorts(kcl=self.kcl, bases=self._base_kcell.ports)
+
+    @ports.setter
+    def ports(self, new_ports: Iterable[ProtoPort[Any]]) -> None:
+        if self.locked:
+            raise LockedError(self)
+        self._base_kcell.ports = [port.base for port in new_ports]
+
+    @property
+    def insts(self) -> DInstances:
+        """Instances associated with the cell."""
+        return DInstances(cell=self._base_kcell)
+
+    def __lshift__(self, cell: ProtoTKCell[Any]) -> DInstance:
+        """Convenience function for [create_inst][kfactory.kcell.KCell.create_inst].
+
+        Args:
+            cell: The cell to be added as an instance
+        """
+        return DInstance(kcl=self.kcl, instance=self.create_inst(cell).instance)
+
+    def create_port(self, **kwargs: Any) -> DPort:
+        """Create a port in the cell."""
+        if self.locked:
+            raise LockedError(self)
+        return self.ports.create_port(**kwargs)
+
+
+class KCell(ProtoTKCell[int], DBUGeometricObject):
+    """Cell with integer units."""
+
+    yaml_tag: ClassVar[str] = "!KCell"
+
+    @overload
+    def __init__(self, *, base_kcell: TKCell) -> None: ...
+
+    @overload
+    def __init__(
+        self,
+        *,
+        name: str | None = None,
+        kcl: KCLayout | None = None,
+        kdb_cell: kdb.Cell | None = None,
+        ports: Iterable[ProtoPort[Any]] | None = None,
+        info: dict[str, Any] | None = None,
+        settings: dict[str, Any] | None = None,
+    ) -> None: ...
+
+    def __init__(
+        self,
+        *,
+        base_kcell: TKCell | None = None,
+        name: str | None = None,
+        kcl: KCLayout | None = None,
+        kdb_cell: kdb.Cell | None = None,
+        ports: Iterable[ProtoPort[Any]] | None = None,
+        info: dict[str, Any] | None = None,
+        settings: dict[str, Any] | None = None,
+    ) -> None:
+        """Constructor of KCell.
+
+        Args:
+            base_kcell: If not `None`, a KCell will be created from and existing
+                KLayout Cell
+            name: Name of the cell, if None will autogenerate name to
+                "Unnamed_<cell_index>".
+            kcl: KCLayout the cell should be attached to.
+            kdb_cell: If not `None`, a KCell will be created from and existing
+                KLayout Cell
+            ports: Attach an existing [Ports][kfactory.kcell.Ports] object to the KCell,
+                if `None` create an empty one.
+            info: Info object to attach to the KCell.
+            settings: KCellSettings object to attach to the KCell.
+        """
+        super().__init__(
+            base_kcell=base_kcell,
+            name=name,
+            kcl=kcl,
+            kdb_cell=kdb_cell,
+            ports=ports,
+            info=info,
+            settings=settings,
+        )
+
+    @property
+    def ports(self) -> Ports:
+        """Ports associated with the cell."""
+        return Ports(kcl=self.kcl, bases=self._base_kcell.ports)
+
+    @ports.setter
+    def ports(self, new_ports: Iterable[ProtoPort[Any]]) -> None:
+        if self.locked:
+            raise LockedError(self)
+        self._base_kcell.ports = [port.base for port in new_ports]
+
+    @property
+    def insts(self) -> Instances:
+        """Instances associated with the cell."""
+        return Instances(cell=self._base_kcell)
+
+    def __lshift__(self, cell: ProtoTKCell[Any]) -> Instance:
+        """Convenience function for [create_inst][kfactory.kcell.KCell.create_inst].
+
+        Args:
+            cell: The cell to be added as an instance
+        """
+        return self.create_inst(cell)
+
+    def create_port(self, **kwargs: Any) -> Port:
+        """Create a port in the cell."""
+        if self.locked:
+            raise LockedError(self)
+        return self.ports.create_port(**kwargs)
+
+    @classmethod
+    def from_yaml(
+        cls,
+        constructor: SafeConstructor,
+        node: Any,
+        verbose: bool = False,
+    ) -> Self:
+        """Internal function used by the placer to convert yaml to a KCell."""
+        d = SafeConstructor.construct_mapping(
+            constructor,
+            node,
+            deep=True,
+        )
+        cell = cls(name=d["name"])
+        if verbose:
+            print(f"Building {d['name']}")
+        for _d in d.get("ports", Ports(ports=[], kcl=cell.kcl)):
+            if "dcplx_trans" in _d:
+                p = cell.create_port(
+                    name=str(_d["name"]),
+                    dcplx_trans=kdb.DCplxTrans.from_s(_d["dcplx_trans"]),
+                    width=cell.kcl.to_dbu(_d["dwidth"]),
+                    layer=cell.kcl.layer(kdb.LayerInfo.from_string(_d["layer"])),
+                    port_type=_d["port_type"],
+                )
+            else:
+                p = cell.create_port(
+                    name=str(_d["name"]),
+                    trans=kdb.Trans.from_s(_d["trans"]),
+                    width=cell.kcl.to_dbu(int(_d["width"])),
+                    layer=cell.kcl.layer(kdb.LayerInfo.from_string(_d["layer"])),
+                    port_type=_d["port_type"],
+                )
+            p.info = Info(
+                **{
+                    name: _deserialize_setting(setting)
+                    for name, setting in _d["info"].items()
+                }
+            )
+        cell.settings = KCellSettings(
+            **{
+                name: _deserialize_setting(setting)
+                for name, setting in d.get("settings", {}).items()
+            }
+        )
+        cell.info = Info(
+            **{
+                name: _deserialize_setting(setting)
+                for name, setting in d.get("info", {}).items()
+            }
+        )
+        for inst in d.get("insts", []):
+            if "cellname" in inst:
+                _cell = cell.kcl[inst["cellname"]]
+            elif "cellfunction" in inst:
+                module_name, fname = inst["cellfunction"].rsplit(".", 1)
+                module = importlib.import_module(module_name)
+                cellf = getattr(module, fname)
+                _cell = cellf(**inst["settings"])
+                del module
+            else:
+                raise NotImplementedError(
+                    'To define an instance, either a "cellfunction" or'
+                    ' a "cellname" needs to be defined'
+                )
+            t = inst.get("trans", {})
+            if isinstance(t, str):
+                cell.create_inst(
+                    _cell,
+                    kdb.Trans.from_s(inst["trans"]),
+                )
+            else:
+                angle = t.get("angle", 0)
+                mirror = t.get("mirror", False)
+
+                kinst = cell.create_inst(
+                    _cell,
+                    kdb.Trans(angle, mirror, 0, 0),
+                )
+
+                x0_yml = t.get("x0", DEFAULT_TRANS["x0"])
+                y0_yml = t.get("y0", DEFAULT_TRANS["y0"])
+                x_yml = t.get("x", DEFAULT_TRANS["x"])
+                y_yml = t.get("y", DEFAULT_TRANS["y"])
+                margin = t.get("margin", DEFAULT_TRANS["margin"])
+                margin_x = margin.get(
+                    "x",
+                    DEFAULT_TRANS["margin"]["x"],  # type: ignore[index]
+                )
+                margin_y = margin.get(
+                    "y",
+                    DEFAULT_TRANS["margin"]["y"],  # type: ignore[index]
+                )
+                margin_x0 = margin.get(
+                    "x0",
+                    DEFAULT_TRANS["margin"]["x0"],  # type: ignore[index]
+                )
+                margin_y0 = margin.get(
+                    "y0",
+                    DEFAULT_TRANS["margin"]["y0"],  # type: ignore[index]
+                )
+                ref_yml = t.get("ref", DEFAULT_TRANS["ref"])
+                if isinstance(ref_yml, str):
+                    i: Instance
+                    for i in reversed(cell.insts):
+                        if i.cell.name == ref_yml:
+                            ref = i
+                            break
+                    else:
+                        IndexError(f"No instance with cell name: <{ref_yml}> found")
+                elif isinstance(ref_yml, int) and len(cell.insts) > 1:
+                    ref = cell.insts[ref_yml]
+
+                # margins for x0/y0 need to be in with opposite sign of
+                # x/y due to them being subtracted later
+
+                # x0
+                match x0_yml:
+                    case "W":
+                        x0 = kinst.bbox().left - margin_x0
+                    case "E":
+                        x0 = kinst.bbox().right + margin_x0
+                    case _:
+                        if isinstance(x0_yml, int):
+                            x0 = x0_yml
+                        else:
+                            NotImplementedError("unknown format for x0")
+                # y0
+                match y0_yml:
+                    case "S":
+                        y0 = kinst.bbox().bottom - margin_y0
+                    case "N":
+                        y0 = kinst.bbox().top + margin_y0
+                    case _:
+                        if isinstance(y0_yml, int):
+                            y0 = y0_yml
+                        else:
+                            NotImplementedError("unknown format for y0")
+                # x
+                match x_yml:
+                    case "W":
+                        if len(cell.insts) > 1:
+                            x = ref.bbox().left
+                            if x_yml != x0_yml:
+                                x -= margin_x
+                        else:
+                            x = margin_x
+                    case "E":
+                        if len(cell.insts) > 1:
+                            x = ref.bbox().right
+                            if x_yml != x0_yml:
+                                x += margin_x
+                        else:
+                            x = margin_x
+                    case _:
+                        if isinstance(x_yml, int):
+                            x = x_yml
+                        else:
+                            NotImplementedError("unknown format for x")
+                # y
+                match y_yml:
+                    case "S":
+                        if len(cell.insts) > 1:
+                            y = ref.bbox().bottom
+                            if y_yml != y0_yml:
+                                y -= margin_y
+                        else:
+                            y = margin_y
+                    case "N":
+                        if len(cell.insts) > 1:
+                            y = ref.bbox().top
+                            if y_yml != y0_yml:
+                                y += margin_y
+                        else:
+                            y = margin_y
+                    case _:
+                        if isinstance(y_yml, int):
+                            y = y_yml
+                        else:
+                            NotImplementedError("unknown format for y")
+                kinst.transform(kdb.Trans(0, False, x - x0, y - y0))
+        type_to_class: dict[
+            str,
+            Callable[
+                [str],
+                kdb.Box
+                | kdb.DBox
+                | kdb.Polygon
+                | kdb.DPolygon
+                | kdb.Edge
+                | kdb.DEdge
+                | kdb.Text
+                | kdb.DText,
+            ],
+        ] = {
+            "box": kdb.Box.from_s,
+            "polygon": kdb.Polygon.from_s,
+            "edge": kdb.Edge.from_s,
+            "text": kdb.Text.from_s,
+            "dbox": kdb.DBox.from_s,
+            "dpolygon": kdb.DPolygon.from_s,
+            "dedge": kdb.DEdge.from_s,
+            "dtext": kdb.DText.from_s,
+        }
+
+        for layer, shapes in dict(d.get("shapes", {})).items():
+            linfo = kdb.LayerInfo.from_string(layer)
+            for shape in shapes:
+                shapetype, shapestring = shape.split(" ", 1)
+                cell.shapes(cell.layout().layer(linfo)).insert(
+                    type_to_class[shapetype](shapestring)
+                )
+
+        return cell
+
+    @classmethod
+    def to_yaml(cls, representer: BaseRepresenter, node: Self) -> MappingNode:
+        """Internal function to convert the cell to yaml."""
+        d: dict[str, Any] = {
+            "name": node.name,
+            # "ports": node.ports,  # Ports.to_yaml(representer, node.ports),
+        }
+
+        insts = [
+            {"cellname": inst.cell.name, "trans": inst.instance.trans.to_s()}
+            for inst in node.insts
+        ]
+        shapes = {
+            node.layout().get_info(layer).to_s(): [
+                shape.to_s() for shape in node.shapes(layer).each()
+            ]
+            for layer in node.layout().layer_indexes()
+            if not node.shapes(layer).is_empty()
+        }
+        ports: list[dict[str, Any]] = []
+        for port in node.ports:
+            _l = node.kcl.get_info(port.layer)
+            p: dict[str, Any] = {
+                "name": port.name,
+                "layer": [_l.layer, _l.datatype],
+                "port_type": port.port_type,
+            }
+            if port.base.trans:
+                p["trans"] = port.base.trans.to_s()
+                p["width"] = port.width
+            else:
+                assert port.base.dcplx_trans is not None
+                p["dcplx_trans"] = port.base.dcplx_trans.to_s()
+                p["dwidth"] = port.dwidth
+            p["info"] = {
+                name: _serialize_setting(setting)
+                for name, setting in node.info.model_dump().items()
+            }
+            ports.append(p)
+
+        d["ports"] = ports
+
+        if insts:
+            d["insts"] = insts
+        if shapes:
+            d["shapes"] = shapes
+        d["settings"] = {
+            name: _serialize_setting(setting)
+            for name, setting in node.settings.model_dump().items()
+        }
+        d["info"] = {
+            name: _serialize_setting(info)
+            for name, info in node.info.model_dump().items()
+        }
+        return representer.represent_mapping(cls.yaml_tag, d)
+
+
+def create_port_error(
+    p1: ProtoPort[Any],
+    p2: ProtoPort[Any],
+    c1: ProtoTKCell[Any],
+    c2: ProtoTKCell[Any],
+    db: rdb.ReportDatabase,
+    db_cell: rdb.RdbCell,
+    cat: rdb.RdbCategory,
+    dbu: float,
+) -> None:
+    it = db.create_item(db_cell, cat)
+    if p1.name and p2.name:
+        it.add_value(f"Port Names: {c1.name}.{p1.name}/{c2.name}.{p2.name}")
+    it.add_value(
+        port_polygon(p1.cross_section.width).transformed(p1.trans).to_dtype(dbu)
+    )
+    it.add_value(
+        port_polygon(p2.cross_section.width).transformed(p2.trans).to_dtype(dbu)
+    )
+
+
+class CrossSectionSpec(TypedDict):
+    name: NotRequired[str]
+    sections: NotRequired[
+        list[tuple[kdb.LayerInfo, int] | tuple[kdb.LayerInfo, int, int]]
+    ]
+    main_layer: kdb.LayerInfo
+    width: int | float
+    dsections: NotRequired[
+        list[tuple[kdb.LayerInfo, float] | tuple[kdb.LayerInfo, float, float]]
+    ]
+
+
+class CrossSectionModel(BaseModel):
+    cross_sections: dict[str, SymmetricalCrossSection] = Field(default_factory=dict)
+    kcl: KCLayout
+
+    def get_cross_section(
+        self,
+        cross_section: str
+        | SymmetricalCrossSection
+        | CrossSectionSpec
+        | DSymmetricalCrossSection,
+    ) -> SymmetricalCrossSection:
+        if isinstance(cross_section, SymmetricalCrossSection):
+            if cross_section.enclosure != self.kcl.get_enclosure(
+                cross_section.enclosure
+            ):
+                return self.get_cross_section(
+                    CrossSectionSpec(
+                        sections=cross_section.enclosure.model_dump()["sections"],
+                        main_layer=cross_section.main_layer,
+                        name=cross_section.name,
+                        width=cross_section.width,
+                    )
+                )
+        if isinstance(cross_section, str):
+            return self.cross_sections[cross_section]
+        elif isinstance(cross_section, DSymmetricalCrossSection):
+            cross_section = cross_section.to_itype(self.kcl)
+        elif isinstance(cross_section, dict):
+            cast(CrossSectionSpec, cross_section)
+            if "dsections" in cross_section:
+                cross_section = SymmetricalCrossSection(
+                    width=self.kcl.to_dbu(cross_section["width"]),
+                    enclosure=self.kcl.layer_enclosures.get_enclosure(
+                        enclosure=LayerEnclosureSpec(
+                            dsections=cross_section["dsections"],
+                            main_layer=cross_section["main_layer"],
+                        ),
+                        kcl=self.kcl,
+                    ),
+                    name=cross_section.get("name", None),
+                )
+            else:
+                w = cross_section["width"]
+                if not isinstance(w, int) and not w.is_integer():
+                    raise ValueError(
+                        "A CrossSectionSpec with 'sections' must have a width in dbu."
+                    )
+                cross_section = SymmetricalCrossSection(
+                    width=int(w),
+                    enclosure=self.kcl.layer_enclosures.get_enclosure(
+                        LayerEnclosureSpec(
+                            sections=cross_section.get("sections", []),
+                            main_layer=cross_section["main_layer"],
+                        ),
+                        kcl=self.kcl,
+                    ),
+                    name=cross_section.get("name", None),
+                )
+        if cross_section.name not in self.cross_sections:
+            self.cross_sections[cross_section.name] = cross_section
+            return cross_section
+        return self.cross_sections[cross_section.name]
+
+    def __repr__(self) -> str:
+        return repr(self.cross_sections)
+
+
+class Constants(BaseModel):
+    """Constant Model class."""
+
+    model_config = ConfigDict(arbitrary_types_allowed=True)
+
+
+class LayerLevel(BaseModel):
+    """Level for 3D LayerStack.
+
+    Parameters:
+        layer: (GDSII Layer number, GDSII datatype).
+        thickness: layer thickness in um.
+        thickness_tolerance: layer thickness tolerance in um.
+        zmin: height position where material starts in um.
+        material: material name.
+        sidewall_angle: in degrees with respect to normal.
+        z_to_bias: parametrizes shrinking/expansion of the design GDS layer
+            when extruding from zmin (0) to zmin + thickness (1).
+            Defaults no buffering [[0, 1], [0, 0]].
+        info: simulation_info and other types of metadata.
+            mesh_order: lower mesh order (1) will have priority over higher
+                mesh order (2) in the regions where materials overlap.
+            refractive_index: refractive_index
+                can be int, complex or function that depends on wavelength (um).
+            type: grow, etch, implant, or background.
+            mode: octagon, taper, round.
+                https://gdsfactory.github.io/klayout_pyxs/DocGrow.html
+            into: etch into another layer.
+                https://gdsfactory.github.io/klayout_pyxs/DocGrow.html
+            doping_concentration: for implants.
+            resistivity: for metals.
+            bias: in um for the etch.
+    """
+
+    layer: tuple[int, int]
+    thickness: float
+    thickness_tolerance: float | None = None
+    zmin: float
+    material: str | None = None
+    sidewall_angle: float = 0.0
+    z_to_bias: tuple[int, ...] | None = None
+    info: Info = Info()
+
+    def __init__(
+        self,
+        layer: tuple[int, int] | kdb.LayerInfo,
+        zmin: float,
+        thickness: float,
+        thickness_tolerance: float | None = None,
+        material: str | None = None,
+        sidewall_angle: float = 0.0,
+        z_to_bias: tuple[int, ...] | None = None,
+        info: Info = Info(),
+    ) -> None:
+        if isinstance(layer, kdb.LayerInfo):
+            layer = (layer.layer, layer.datatype)
+        super().__init__(
+            layer=layer,
+            zmin=zmin,
+            thickness=thickness,
+            thickness_tolerance=thickness_tolerance,
+            material=material,
+            sidewall_angle=sidewall_angle,
+            z_to_bias=z_to_bias,
+            info=info,
+        )
+
+
+class LayerStack(BaseModel):
+    """For simulation and 3D rendering.
+
+    Parameters:
+        layers: dict of layer_levels.
+    """
+
+    layers: dict[str, LayerLevel] = Field(default_factory=dict)
+
+    def __init__(self, **layers: LayerLevel) -> None:
+        """Add LayerLevels automatically for subclassed LayerStacks."""
+        super().__init__(layers=layers)
+
+    def get_layer_to_thickness(self) -> dict[tuple[int, int], float]:
+        """Returns layer tuple to thickness (um)."""
+        return {
+            level.layer: level.thickness
+            for level in self.layers.values()
+            if level.thickness
+        }
+
+    def get_layer_to_zmin(self) -> dict[tuple[int, int], float]:
+        """Returns layer tuple to z min position (um)."""
+        return {
+            level.layer: level.zmin for level in self.layers.values() if level.thickness
+        }
+
+    def get_layer_to_material(self) -> dict[tuple[int, int], str]:
+        """Returns layer tuple to material name."""
+        return {
+            level.layer: level.material
+            for level in self.layers.values()
+            if level.thickness and level.material
+        }
+
+    def get_layer_to_sidewall_angle(self) -> dict[tuple[int, int], float]:
+        """Returns layer tuple to material name."""
+        return {
+            level.layer: level.sidewall_angle
+            for level in self.layers.values()
+            if level.thickness
+        }
+
+    def get_layer_to_info(self) -> dict[tuple[int, int], Info]:
+        """Returns layer tuple to info dict."""
+        return {level.layer: level.info for level in self.layers.values()}
+
+    def to_dict(self) -> dict[str, dict[str, dict[str, Any]]]:
+        return {
+            level_name: level.model_dump() for level_name, level in self.layers.items()
+        }
+
+    def __getitem__(self, key: str) -> LayerLevel:
+        """Access layer stack elements."""
+        if key not in self.layers:
+            layers = list(self.layers.keys())
+            raise ValueError(f"{key!r} not in {layers}")
+
+        return self.layers[key]
+
+    def __getattr__(self, attr: str) -> Any:
+        return self.layers[attr]
+
+
+class ProtoCells(Mapping[int, KC], ABC):
+    _kcl: KCLayout
+
+    def __init__(self, kcl: KCLayout) -> None:
+        self._kcl = kcl
+
+    @abstractmethod
+    def __getitem__(self, key: int | str) -> KC: ...
+
+    def __delitem__(self, key: int | str) -> None:
+        """Delete a cell by key (name or index)."""
+        if isinstance(key, int):
+            del self._kcl.tkcells[key]
+        else:
+            cell_index = self._kcl[key].cell_index()
+            del self._kcl.tkcells[cell_index]
+
+    @abstractmethod
+    def _generate_dict(self) -> dict[int, KC]: ...
+
+    def __iter__(self) -> Iterator[int]:
+        return iter(self._kcl.tkcells)
+
+    def __len__(self) -> int:
+        return len(self._kcl.tkcells)
+
+    def items(self) -> ItemsView[int, KC]:
+        return self._generate_dict().items()
+
+    def values(self) -> ValuesView[KC]:
+        return self._generate_dict().values()
+
+    def keys(self) -> KeysView[int]:
+        return self._generate_dict().keys()
+
+    def __contains__(self, key: object) -> bool:
+        if isinstance(key, int | str):
+            return key in self._kcl.tkcells
+        return False
+
+
+class DKCells(ProtoCells[DKCell]):
+    def __getitem__(self, key: int | str) -> DKCell:
+        return DKCell(base_kcell=self._kcl[key].base_kcell)
+
+    def _generate_dict(self) -> dict[int, DKCell]:
+        return {
+            i: DKCell(base_kcell=self._kcl[i].base_kcell) for i in self._kcl.tkcells
+        }
+
+
+class KCells(ProtoCells[KCell]):
+    def __getitem__(self, key: int | str) -> KCell:
+        return KCell(base_kcell=self._kcl[key].base_kcell)
+
+    def _generate_dict(self) -> dict[int, KCell]:
+        return {i: KCell(base_kcell=self._kcl[i].base_kcell) for i in self._kcl.tkcells}
+
+
+class KCLayout(
+    BaseModel, arbitrary_types_allowed=True, extra="allow", validate_assignment=True
+):
+    """Small extension to the klayout.db.Layout.
+
+    It adds tracking for the [KCell][kfactory.kcell.KCell] objects
+    instead of only the `klayout.db.Cell` objects.
+    Additionally it allows creation and registration through `create_cell`
+
+    All attributes of `klayout.db.Layout` are transparently accessible
+
+    Attributes:
+        editable: Whether the layout should be opened in editable mode (default: True)
+        rename_function: function that takes an iterable object of ports and renames
+            them
+    """
+
+    """Store layers, enclosures, cell functions, simulation_settings ...
+
+    only one Pdk can be active at a given time.
+
+    Attributes:
+        name: PDK name.
+        enclosures: dict of enclosures factories.
+        cells: dict of str mapping to KCells.
+        cell_factories: dict of str mapping to cell factories.
+        base_pdk: a pdk to copy from and extend.
+        default_decorator: decorate all cells, if not otherwise defined on the cell.
+        layers: maps name to gdslayer/datatype.
+            Must be of type LayerEnum.
+        layer_stack: maps name to layer numbers, thickness, zmin, sidewall_angle.
+            if can also contain material properties
+            (refractive index, nonlinear coefficient, sheet resistance ...).
+        sparameters_path: to store Sparameters simulations.
+        interconnect_cml_path: path to interconnect CML (optional).
+        grid_size: in um. Defaults to 1nm.
+        constants: dict of constants for the PDK.
+
+    """
+    name: str
+    layout: kdb.Layout
+    layer_enclosures: LayerEnclosureModel
+    cross_sections: CrossSectionModel
+    enclosure: KCellEnclosure
+    library: kdb.Library
+
+    factories: Factories[ProtoTKCell[Any]]
+    virtual_factories: Factories[VKCell]
+    tkcells: dict[int, TKCell] = Field(default_factory=dict)
+    layers: type[LayerEnum]
+    infos: LayerInfos
+    layer_stack: LayerStack
+    netlist_layer_mapping: dict[LayerEnum | int, LayerEnum | int] = Field(
+        default_factory=dict
+    )
+    sparameters_path: Path | str | None
+    interconnect_cml_path: Path | str | None
+    constants: Constants
+    rename_function: Callable[..., None]
+    _registered_functions: dict[int, Callable[..., TKCell]]
+
+    info: Info = Field(default_factory=Info)
+    settings: KCellSettings = Field(frozen=True)
+    future_cell_name: str | None
+
+    decorators: Decorators
+
+    def __init__(
+        self,
+        name: str,
+        layer_enclosures: dict[str, LayerEnclosure] | LayerEnclosureModel | None = None,
+        enclosure: KCellEnclosure | None = None,
+        infos: type[LayerInfos] | None = None,
+        sparameters_path: Path | str | None = None,
+        interconnect_cml_path: Path | str | None = None,
+        layer_stack: LayerStack | None = None,
+        constants: type[Constants] | None = None,
+        base_kcl: KCLayout | None = None,
+        port_rename_function: Callable[..., None] = rename_clockwise_multi,
+        copy_base_kcl_layers: bool = True,
+        info: dict[str, MetaData] | None = None,
+    ) -> None:
+        """Create a new KCLayout (PDK). Can be based on an old KCLayout.
+
+        Args:
+            name: Name of the PDK.
+            layer_enclosures: Additional KCellEnclosures that should be available
+                except the KCellEnclosure
+            enclosure: The standard KCellEnclosure of the PDK.
+            infos: A LayerInfos describing the layerstack of the PDK.
+            sparameters_path: Path to the sparameters config file.
+            interconnect_cml_path: Path to the interconnect file.
+            layer_stack: maps name to layer numbers, thickness, zmin, sidewall_angle.
+                if can also contain material properties
+                (refractive index, nonlinear coefficient, sheet resistance ...).
+            constants: A model containing all the constants related to the PDK.
+            base_kcl: an optional basis of the PDK.
+            port_rename_function: Which function to use for renaming kcell ports.
+            copy_base_kcl_layers: Copy all known layers from the base if any are
+                defined.
+            info: Additional metadata to put into info attribute.
+        """
+        library = kdb.Library()
+        layout = library.layout()
+        layer_stack = layer_stack or LayerStack()
+        _constants = constants() if constants else Constants()
+        _infos = infos() if infos else LayerInfos()
+        super().__init__(
+            name=name,
+            layer_enclosures=LayerEnclosureModel(dict()),
+            cross_sections=CrossSectionModel(kcl=self),
+            enclosure=KCellEnclosure([]),
+            infos=_infos,
+            layers=LayerEnum,
+            factories=Factories({}),
+            virtual_factories=Factories({}),
+            sparameters_path=sparameters_path,
+            interconnect_cml_path=interconnect_cml_path,
+            constants=_constants,
+            library=library,
+            layer_stack=layer_stack,
+            layout=layout,
+            rename_function=port_rename_function,
+            info=Info(**info) if info else Info(),
+            future_cell_name=None,
+            settings=KCellSettings(
+                version=__version__,
+                klayout_version=kdb.__version__,  # type: ignore[attr-defined]
+                meta_format="v3",
+            ),
+            decorators=Decorators(self),
+        )
+
+        self.library.register(self.name)
+
+        if layer_enclosures:
+            if isinstance(layer_enclosures, LayerEnclosureModel):
+                _layer_enclosures = LayerEnclosureModel(
+                    {
+                        name: lenc.copy_to(self)
+                        for name, lenc in layer_enclosures.root.items()
+                    }
+                )
+            else:
+                _layer_enclosures = LayerEnclosureModel(
+                    {
+                        name: lenc.copy_to(self)
+                        for name, lenc in layer_enclosures.items()
+                    }
+                )
+        else:
+            _layer_enclosures = LayerEnclosureModel({})
+
+        enclosure = (
+            enclosure.copy_to(self) if enclosure else KCellEnclosure(enclosures=[])
+        )
+        # layers = self.layerenum_from_dict(name="LAYER", layers=infos)
+        sparameters_path = sparameters_path
+        interconnect_cml_path = interconnect_cml_path
+        if enclosure is None:
+            enclosure = KCellEnclosure([])
+        if layer_enclosures is None:
+            _layer_enclosures = LayerEnclosureModel()
+        # self.layers = layers
+        self.sparameters_path = sparameters_path
+        self.enclosure = enclosure
+        self.layer_enclosures = _layer_enclosures
+        self.interconnect_cml_path = interconnect_cml_path
+
+        kcls[self.name] = self
+
+    @model_validator(mode="before")
+    def _validate_layers(cls, data: dict[str, Any]) -> dict[str, Any]:
+        data["layers"] = layerenum_from_dict(
+            layers=data["infos"], layout=data["library"].layout()
+        )
+        data["library"].register(data["name"])
+        return data
+
+    # @field_validator("name", mode="after")
+    # @classmethod
+    # def _set_name_and_library(cls, name: str) -> None:
+    #     cls.library.register(name)
+
+    @functools.cached_property
+    def dkcells(self) -> DKCells:
+        """DKCells is a mapping of int to DKCell."""
+        return DKCells(self)
+
+    @functools.cached_property
+    def kcells(self) -> KCells:
+        """KCells is a mapping of int to KCell."""
+        return KCells(self)
+
+    @property
+    def dbu(self) -> float:
+        """Get the database unit."""
+        return self.layout.dbu
+
+    def create_layer_enclosure(
+        self,
+        sections: Sequence[
+            tuple[kdb.LayerInfo, int] | tuple[kdb.LayerInfo, int, int]
+        ] = [],
+        name: str | None = None,
+        main_layer: kdb.LayerInfo | None = None,
+        dsections: Sequence[
+            tuple[kdb.LayerInfo, float] | tuple[kdb.LayerInfo, float, float]
+        ]
+        | None = None,
+    ) -> LayerEnclosure:
+        """Create a new LayerEnclosure in the KCLayout."""
+        if name is None:
+            if main_layer is not None and main_layer.name != "":
+                name = main_layer.name
+        enc = LayerEnclosure(
+            sections=sections,
+            dsections=dsections,
+            name=name,
+            main_layer=main_layer,
+            kcl=self,
+        )
+
+        self.layer_enclosures[enc.name] = enc
+        return enc
+
+    @overload
+    def find_layer(self, name: str) -> LayerEnum: ...
+
+    @overload
+    def find_layer(self, info: kdb.LayerInfo) -> LayerEnum: ...
+
+    @overload
+    def find_layer(
+        self,
+        layer: int,
+        datatype: int,
+    ) -> LayerEnum: ...
+
+    @overload
+    def find_layer(
+        self,
+        layer: int,
+        dataytpe: int,
+        name: str,
+    ) -> LayerEnum: ...
+
+    @overload
+    def find_layer(
+        self, name: str, *, allow_undefined_layers: Literal[True] = True
+    ) -> LayerEnum | int: ...
+
+    @overload
+    def find_layer(
+        self, info: kdb.LayerInfo, *, allow_undefined_layers: Literal[True] = True
+    ) -> LayerEnum | int: ...
+
+    @overload
+    def find_layer(
+        self, layer: int, datatype: int, *, allow_undefined_layers: Literal[True] = True
+    ) -> LayerEnum | int: ...
+
+    @overload
+    def find_layer(
+        self,
+        layer: int,
+        dataytpe: int,
+        name: str,
+        allow_undefined_layers: Literal[True] = True,
+    ) -> LayerEnum | int: ...
+
+    def find_layer(
+        self,
+        *args: int | str | kdb.LayerInfo,
+        **kwargs: int | str | kdb.LayerInfo | bool,
+    ) -> LayerEnum | int:
+        """Try to find a registered layer. Throws a KeyError if it cannot find it.
+
+        Can find a layer either by name, layer and datatype (two args), LayerInfo, or
+        all three of layer, datatype, and name.
+        """
+        allow_undefined_layers = kwargs.pop(
+            "allow_undefined_layers", config.allow_undefined_layers
+        )
+        info = self.layout.get_info(self.layout.layer(*args, **kwargs))
+        try:
+            return self.layers[info.name]  # type:ignore[no-any-return, index]
+        except KeyError:
+            if allow_undefined_layers:
+                return self.layout.layer(info)
+            raise KeyError(
+                f"Layer '{args=}, {kwargs=}' has not been defined in the KCLayout."
+            )
+
+    @overload
+    def to_um(self, other: int) -> float: ...
+
+    @overload
+    def to_um(self, other: kdb.Point) -> kdb.DPoint: ...
+
+    @overload
+    def to_um(self, other: kdb.Vector) -> kdb.DVector: ...
+
+    @overload
+    def to_um(self, other: kdb.Box) -> kdb.DBox: ...
+
+    @overload
+    def to_um(self, other: kdb.Polygon) -> kdb.DPolygon: ...
+
+    @overload
+    def to_um(self, other: kdb.Path) -> kdb.DPath: ...
+
+    @overload
+    def to_um(self, other: kdb.Text) -> kdb.DText: ...
+
+    def to_um(
+        self,
+        other: int
+        | kdb.Point
+        | kdb.Vector
+        | kdb.Box
+        | kdb.Polygon
+        | kdb.Path
+        | kdb.Text,
+    ) -> (
+        float
+        | kdb.DPoint
+        | kdb.DVector
+        | kdb.DBox
+        | kdb.DPolygon
+        | kdb.DPath
+        | kdb.DText
+    ):
+        """Convert Shapes or values in dbu to DShapes or floats in um."""
+        return kdb.CplxTrans(self.layout.dbu) * other
+
+    @overload
+    def to_dbu(self, other: float) -> int: ...
+
+    @overload
+    def to_dbu(self, other: kdb.DPoint) -> kdb.Point: ...
+
+    @overload
+    def to_dbu(self, other: kdb.DVector) -> kdb.Vector: ...
+
+    @overload
+    def to_dbu(self, other: kdb.DBox) -> kdb.Box: ...
+
+    @overload
+    def to_dbu(self, other: kdb.DPolygon) -> kdb.Polygon: ...
+
+    @overload
+    def to_dbu(self, other: kdb.DPath) -> kdb.Path: ...
+
+    @overload
+    def to_dbu(self, other: kdb.DText) -> kdb.Text: ...
+
+    def to_dbu(
+        self,
+        other: float
+        | kdb.DPoint
+        | kdb.DVector
+        | kdb.DBox
+        | kdb.DPolygon
+        | kdb.DPath
+        | kdb.DText,
+    ) -> int | kdb.Point | kdb.Vector | kdb.Box | kdb.Polygon | kdb.Path | kdb.Text:
+        """Convert Shapes or values in dbu to DShapes or floats in um."""
+        return kdb.CplxTrans(self.layout.dbu).inverted() * other
+
     @overload
     def cell(
         self,
@@ -3047,58 +5982,21 @@
                 for i, (k, _) in enumerate(arg_par):
                     params[k] = args[i]
                 params.update(kwargs)
-=======
-    @property
-    @abstractmethod
-    def ports(self) -> ProtoPorts[TUnit]: ...
-
-    @ports.setter
-    @abstractmethod
-    def ports(self, new_ports: Iterable[ProtoPort[Any]]) -> None: ...
-
-    def add_port(
-        self,
-        *,
-        port: ProtoPort[Any],
-        name: str | None = None,
-        keep_mirror: bool = False,
-    ) -> ProtoPort[TUnit]:
-        """Add an existing port. E.g. from an instance to propagate the port.
-
-        Args:
-            port: The port to add.
-            name: Overwrite the name of the port
-            keep_mirror: Keep the mirror part of the transformation of a port if
-                `True`, else set the mirror flag to `False`.
-        """
-        if self.locked:
-            raise LockedError(self)
-
-        return self.ports.add_port(port=port, name=name, keep_mirror=keep_mirror)
->>>>>>> c53f09fc
-
-    def add_ports(
-        self,
-        ports: Iterable[ProtoPort[Any]],
-        prefix: str = "",
-        suffix: str = "",
-        keep_mirror: bool = False,
-    ) -> None:
-        """Add a sequence of ports to the cell.
-
-        Can be useful to add all ports of a instance for example.
-
-        Args:
-            ports: list/tuple (anything iterable) of ports.
-            prefix: string to add in front of all the port names
-            suffix: string to add at the end of all the port names
-            keep_mirror: Keep the mirror part of the transformation of a port if
-                `True`, else set the mirror flag to `False`.
-        """
-        if self.locked:
-            raise LockedError(self)
-
-<<<<<<< HEAD
+
+                del_parameters: list[str] = []
+
+                for key, value in params.items():
+                    if isinstance(value, dict | list):
+                        params[key] = _to_hashable(value)
+                    elif isinstance(value, kdb.LayerInfo):
+                        params[key] = self.get_info(self.layer(value))
+                    if value is inspect.Parameter.empty:
+                        del_parameters.append(key)
+
+                for param in del_parameters:
+                    params.pop(param, None)
+                    param_units.pop(param, None)
+
                 @cachetools.cached(cache=_cache)
                 @functools.wraps(f)
                 def wrapped_cell(
@@ -3134,23 +6032,43 @@
                     else:
                         _name = None
                     cell = f(**params)  # type: ignore[call-arg]
-=======
-        self.ports.add_ports(
-            ports=ports, prefix=prefix, suffix=suffix, keep_mirror=keep_mirror
-        )
->>>>>>> c53f09fc
-
-    def create_port(self, *args: Any, **kwargs: Any) -> ProtoPort[TUnit]:
-        if self.locked:
-            raise LockedError(self)
-
-        return self.ports.create_port(*args, **kwargs)
-
-    def layer(self, *args: Any, **kwargs: Any) -> int:
-        """Get the layer info, convenience for `klayout.db.Layout.layer`."""
-        return self._base_kcell.kcl.layout.layer(*args, **kwargs)
-
-<<<<<<< HEAD
+
+                    logger.debug("Constructed {}", _name or cell.name)
+
+                    if cell.locked:
+                        # If the cell is locked, it comes from a cache (most likely)
+                        # and should be copied first
+                        cell = cell.dup()
+                    if overwrite_existing:
+                        for c in list(self._cells(_name or cell.name)):
+                            if c is not cell.kdb_cell:
+                                self[c.cell_index()].delete()
+                    if set_name and _name:
+                        if debug_names and cell.kcl.layout_cell(_name) is not None:
+                            logger.opt(depth=4).error(
+                                "KCell with name {name} exists already. Duplicate "
+                                "occurrence in module '{module}' at "
+                                "line {lno}",
+                                name=_name,
+                                module=f.__module__,
+                                function_name=f.__name__,
+                                lno=inspect.getsourcelines(f)[1],
+                            )
+                            raise CellNameError(
+                                f"KCell with name {_name} exists already."
+                            )
+
+                        cell.name = _name
+                        self.future_cell_name = old_future_name
+                    if set_settings:
+                        if hasattr(f, "__name__"):
+                            cell.function_name = f.__name__
+                        elif hasattr(f, "func"):
+                            cell.function_name = f.func.__name__
+                        else:
+                            raise ValueError(f"Function {f} has no name.")
+                        cell.basename = basename
+
                         for param in drop_params:
                             params.pop(param, None)
                             param_units.pop(param, None)
@@ -3274,38 +6192,25 @@
                     for _dch in _deleted_cell_hashes:
                         del _cache[_dch]
                     _cell = wrapped_cell(**params)
-=======
-    @property
-    def factory_name(self) -> str:
-        """Return the name under which the factory was registered."""
-        factory_name = self._base_kcell.basename or self._base_kcell.function_name
-        if factory_name is not None:
-            return factory_name
-        raise ValueError(
-            f"{self.__class__.__name__} {self.name} has most likely not been registered"
-            " automatically as a factory. Therefore it doesn't have an associated name."
-        )
-
-    def create_vinst(self, cell: VKCell | KCell) -> VInstance:
-        """Insert the KCell as a VInstance into a VKCell or KCell."""
-        vi = VInstance(cell)
-        self._base_kcell.vinsts.append(vi)
-        return vi
-
-    @property
-    def kcl(self) -> KCLayout:
-        return self._base_kcell.kcl
->>>>>>> c53f09fc
-
-    @kcl.setter
-    def kcl(self, value: KCLayout) -> None:
-        self._base_kcell.kcl = value
-
-
-class TKCell(BaseKCell):
-    """KLayout cell and change its class to KCell.
-
-<<<<<<< HEAD
+
+                if info is not None:
+                    _cell.info.update(info)
+
+                return _cell
+
+            if register_factory:
+                if hasattr(f, "__name__"):
+                    function_name = f.__name__
+                elif hasattr(f, "func"):
+                    function_name = f.func.__name__
+                else:
+                    raise ValueError(f"Function {f} has no name.")
+                if tags:
+                    for tag in tags:
+                        self.factories.tags[tag].append(wrapper_autocell)
+                self.factories[basename or function_name] = wrapper_autocell
+            return wrapper_autocell
+
         return (
             cast(
                 Callable[[KCellFunc[KCellParams, K]], KCellFunc[KCellParams, K]]
@@ -3318,3348 +6223,6 @@
             if _func is None
             else decorator_autocell(_func)
         )
-
-    @overload
-    def vcell(
-        self,
-        _func: Callable[KCellParams, VKCell],
-        /,
-    ) -> Callable[KCellParams, VKCell]: ...
-=======
-    A KCell is a dynamic proxy for kdb.Cell. It has all the
-    attributes of the official KLayout class. Some attributes have been adjusted
-    to return KCell specific sub classes. If the function is listed here in the
-    docs, they have been adjusted for KFactory specifically. This object will
-    transparently proxy to kdb.Cell. Meaning any attribute not directly
-    defined in this class that are available from the KLayout counter part can
-    still be accessed. The pure KLayout object can be accessed with
-    `kdb_cell`.
-
-    Attributes:
-        kdb_cell: Pure KLayout cell object.
-        locked: If set the cell shouldn't be modified anymore.
-        function_name: Name of the function that created the cell.
-    """
-
-    kdb_cell: kdb.Cell
-    boundary: kdb.DPolygon | None = None
-
-    def __getattr__(self, name: str) -> Any:
-        """If KCell doesn't have an attribute, look in the KLayout Cell."""
-        try:
-            return super().__getattr__(name)  # type: ignore
-        except Exception:
-            return getattr(self.kdb_cell, name)
-
-    @property
-    def locked(self) -> bool:
-        return self.kdb_cell.is_locked()
-
-    def lock(self) -> None:
-        self.kdb_cell.locked = True
-
-
-class TVCell(BaseKCell):
-    _locked: bool = PrivateAttr(default=False)
-
-    @property
-    def locked(self) -> bool:
-        return self._locked
-
-    def lock(self) -> None:
-        self._locked = True
-
-
-class ProtoTKCell(ProtoKCell[TUnit], ABC):
-    _base_kcell: TKCell
-
-    def __init__(
-        self,
-        *,
-        base_kcell: TKCell | None = None,
-        name: str | None = None,
-        kcl: KCLayout | None = None,
-        kdb_cell: kdb.Cell | None = None,
-        ports: Iterable[ProtoPort[Any]] | None = None,
-        info: dict[str, Any] | None = None,
-        settings: dict[str, Any] | None = None,
-    ) -> None:
-        if base_kcell is not None:
-            self._base_kcell = base_kcell
-            return
-        _kcl = kcl or _get_default_kcl()
-        if name is None:
-            _name = "Unnamed_!" if kdb_cell is None else kdb_cell.name
-        else:
-            _name = name
-            if kdb_cell is not None:
-                kdb_cell.name = name
-        _kdb_cell = kdb_cell or _kcl.create_cell(_name)
-        if _name == "Unnamed_!":
-            _kdb_cell.name = f"Unnamed_{_kdb_cell.cell_index()}"
-        self._base_kcell = TKCell(
-            kcl=_kcl,
-            info=Info(**(info or {})),
-            settings=KCellSettings(**(settings or {})),
-            kdb_cell=_kdb_cell,
-            ports=[port.base for port in ports] if ports else [],
-            vinsts=VInstances(),
-        )
-        self.kcl.register_cell(self)
-
-    @property
-    def base_kcell(self) -> TKCell:
-        return self._base_kcell
-
-    def __getitem__(self, key: int | str | None) -> ProtoPort[TUnit]:
-        """Returns port from instance."""
-        return self.ports[key]
-
-    def __hash__(self) -> int:
-        """Hash the KCell."""
-        return hash(
-            (
-                self._base_kcell.kcl.library.name(),
-                self._base_kcell.kdb_cell.cell_index(),
-            )
-        )
-
-    def __eq__(self, other: object) -> bool:
-        if not isinstance(other, ProtoTKCell):
-            return False
-        return self._base_kcell == other._base_kcell
-
-    @property
-    def name(self) -> str:
-        """Name of the KCell."""
-        return self._base_kcell.kdb_cell.name
-
-    @name.setter
-    def name(self, value: str) -> None:
-        if self.locked:
-            raise LockedError(self)
-        self._base_kcell.kdb_cell.name = value
-
-    @property
-    def prop_id(self) -> int:
-        """Gets the properties ID associated with the cell."""
-        return self._base_kcell.kdb_cell.prop_id
-
-    @prop_id.setter
-    def prop_id(self, value: int) -> None:
-        if self.locked:
-            raise LockedError(self)
-        self._base_kcell.kdb_cell.prop_id = value
-
-    @property
-    def ghost_cell(self) -> bool:
-        """Returns a value indicating whether the cell is a "ghost cell"."""
-        return self._base_kcell.kdb_cell.ghost_cell
-
-    @ghost_cell.setter
-    def ghost_cell(self, value: bool) -> None:
-        if self.locked:
-            raise LockedError(self)
-        self._base_kcell.kdb_cell.ghost_cell = value
-
-    def __getattr__(self, name: str) -> Any:
-        """If KCell doesn't have an attribute, look in the KLayout Cell."""
-        try:
-            return super().__getattr__(name)  # type: ignore
-        except Exception:
-            return getattr(self._base_kcell.kdb_cell, name)
-
-    def cell_index(self) -> int:
-        """Gets the cell index."""
-        return self._base_kcell.kdb_cell.cell_index()
->>>>>>> c53f09fc
-
-    def shapes(self, layer: int | kdb.LayerInfo) -> kdb.Shapes:
-        return self._base_kcell.kdb_cell.shapes(layer)
-
-    @property
-    @abstractmethod
-    def insts(self) -> ProtoTInstances[TUnit]: ...
-
-    def __copy__(self) -> Self:
-        """Enables use of `copy.copy` and `copy.deep_copy`."""
-        return self.dup()
-
-    def dup(self) -> Self:
-        """Copy the full cell.
-
-        Sets `_locked` to `False`
-
-        Returns:
-            cell: Exact copy of the current cell.
-                The name will have `$1` as duplicate names are not allowed
-        """
-        kdb_copy = self._kdb_copy()
-
-        c = self.__class__(kcl=self.kcl, kdb_cell=kdb_copy)
-        c.ports = self.ports.copy()
-
-        c._base_kcell.settings = self.settings.model_copy()
-        c._base_kcell.info = self.info.model_copy()
-        c._base_kcell.vinsts = self._base_kcell.vinsts.copy()
-
-        return c
-
-    @property
-    def kdb_cell(self) -> kdb.Cell:
-        return self._base_kcell.kdb_cell
-
-    def destroyed(self) -> bool:
-        return self._base_kcell.kdb_cell._destroyed()
-
-    @property
-    def boundary(self) -> kdb.DPolygon | None:
-        return self._base_kcell.boundary
-
-    @boundary.setter
-    def boundary(self, boundary: kdb.DPolygon | None) -> None:
-        self._base_kcell.boundary = boundary
-
-    @classmethod
-    def from_kcell(cls, kcell: ProtoTKCell[Any]) -> Self:
-        """Create a KCell from a KLayout Cell."""
-        return cls(base_kcell=kcell._base_kcell)
-
-    def to_kcell(self) -> KCell:
-        return KCell(base_kcell=self._base_kcell)
-
-    def show(
-        self,
-        lyrdb: rdb.ReportDatabase | Path | str | None = None,
-        l2n: kdb.LayoutToNetlist | Path | str | None = None,
-        keep_position: bool = True,
-        save_options: kdb.SaveLayoutOptions = save_layout_options(),
-        use_libraries: bool = True,
-        library_save_options: kdb.SaveLayoutOptions = save_layout_options(),
-    ) -> None:
-        """Stream the gds to klive.
-
-        Will create a temporary file of the gds and load it in KLayout via klive
-        """
-        show_f: ShowFunction = config.show_function or show
-        show_f(
-            self,
-            lyrdb=lyrdb,
-            l2n=l2n,
-            keep_position=keep_position,
-            save_options=save_options,
-            use_libraries=use_libraries,
-            library_save_options=library_save_options,
-        )
-
-    def plot(
-        self,
-        lyrdb: Path | str | None = None,
-        display_type: Literal["image", "widget"] | None = None,
-    ) -> None:
-        """Display cell.
-
-        Args:
-            lyrdb: Path to the lyrdb file.
-            display_type: Type of display. Options are "widget" or "image".
-
-        """
-        from .widgets.interactive import display_kcell
-
-        display_kcell(self, lyrdb=lyrdb, display_type=display_type)
-
-    def _ipython_display_(self) -> None:
-        """Display a cell in a Jupyter Cell.
-
-        Usage: Pass the kcell variable as an argument in the cell at the end
-        """
-        self.plot()
-
-    def __repr__(self) -> str:
-        """Return a string representation of the Cell."""
-        port_names = [p.name for p in self.ports]
-        return f"{self.name}: ports {port_names}, {len(self.insts)} instances"
-
-    def delete(self) -> None:
-        """Delete the cell."""
-        ci = self.cell_index()
-        self._base_kcell.kdb_cell.locked = False
-        self.kcl.delete_cell(ci)
-
-    @overload
-    def create_port(
-        self,
-        *,
-        name: str | None = None,
-        trans: kdb.Trans,
-        width: int,
-        layer: LayerEnum | int,
-        port_type: str = "optical",
-    ) -> ProtoPort[TUnit]: ...
-
-    @overload
-    def create_port(
-        self,
-        *,
-        name: str | None = None,
-        dcplx_trans: kdb.DCplxTrans,
-        width: int,
-        layer: LayerEnum | int,
-        port_type: str = "optical",
-    ) -> ProtoPort[TUnit]: ...
-
-    @overload
-    def create_port(
-        self,
-        *,
-        name: str | None = None,
-        port: Port,
-    ) -> ProtoPort[TUnit]: ...
-
-    @overload
-    def create_port(
-        self,
-        *,
-        name: str | None = None,
-        width: int,
-        center: tuple[int, int],
-        angle: int,
-        layer: LayerEnum | int,
-        port_type: str = "optical",
-        mirror_x: bool = False,
-    ) -> ProtoPort[TUnit]: ...
-
-    @overload
-    def create_port(
-        self,
-        *,
-        name: str | None = None,
-        trans: kdb.Trans,
-        width: int,
-        layer_info: kdb.LayerInfo,
-        port_type: str = "optical",
-    ) -> ProtoPort[TUnit]: ...
-
-    @overload
-    def create_port(
-        self,
-        *,
-        name: str | None = None,
-        dcplx_trans: kdb.DCplxTrans,
-        width: int,
-        layer_info: kdb.LayerInfo,
-        port_type: str = "optical",
-    ) -> ProtoPort[TUnit]: ...
-
-    @overload
-    def create_port(
-        self,
-        *,
-        name: str | None = None,
-        width: int,
-        center: tuple[int, int],
-        angle: int,
-        layer_info: kdb.LayerInfo,
-        port_type: str = "optical",
-        mirror_x: bool = False,
-    ) -> ProtoPort[TUnit]: ...
-
-    @overload
-    def create_port(
-        self,
-        *,
-        name: str | None = None,
-        cross_section: SymmetricalCrossSection,
-        trans: kdb.Trans,
-        port_type: str = "optical",
-    ) -> ProtoPort[TUnit]: ...
-
-    @overload
-    def create_port(
-        self,
-        *,
-        name: str | None = None,
-        cross_section: SymmetricalCrossSection,
-        dcplx_trans: kdb.DCplxTrans,
-        port_type: str = "optical",
-    ) -> ProtoPort[TUnit]: ...
-
-    def create_port(self, **kwargs: Any) -> ProtoPort[TUnit]:
-        """Proxy for [Ports.create_port][kfactory.kcell.Ports.create_port]."""
-        if self.locked:
-            raise LockedError(self)
-        return self.ports.create_port(**kwargs)
-
-    @overload
-    def create_inst(
-        self,
-        cell: ProtoTKCell[Any] | int,
-        trans: kdb.Trans | kdb.ICplxTrans | kdb.Vector = kdb.Trans(),
-    ) -> Instance: ...
-
-    @overload
-    def create_inst(
-        self,
-        cell: ProtoTKCell[Any] | int,
-        trans: kdb.Trans | kdb.ICplxTrans | kdb.Vector = kdb.Trans(),
-        *,
-        a: kdb.Vector,
-        b: kdb.Vector,
-        na: int = 1,
-        nb: int = 1,
-    ) -> Instance: ...
-
-    def create_inst(
-        self,
-        cell: ProtoTKCell[Any] | int,
-        trans: kdb.Trans | kdb.Vector | kdb.ICplxTrans = kdb.Trans(),
-        a: kdb.Vector | None = None,
-        b: kdb.Vector | None = None,
-        na: int = 1,
-        nb: int = 1,
-        libcell_as_static: bool = False,
-        static_name_separator: str = "__",
-    ) -> Instance:
-        """Add an instance of another KCell.
-
-        Args:
-            cell: The cell to be added
-            trans: The integer transformation applied to the reference
-            a: Vector for the array.
-                Needs to be in positive X-direction. Usually this is only a
-                Vector in x-direction. Some foundries won't allow other Vectors.
-            b: Vector for the array.
-                Needs to be in positive Y-direction. Usually this is only a
-                Vector in x-direction. Some foundries won't allow other Vectors.
-            na: Number of elements in direction of `a`
-            nb: Number of elements in direction of `b`
-            libcell_as_static: If the cell is a Library cell
-                (different KCLayout object), convert it to a static cell. This can cause
-                name collisions that are automatically resolved by appending $1[..n] on
-                the newly created cell.
-            static_name_separator: Stringt to separate the KCLayout name from the cell
-                name when converting library cells (other KCLayout object than the one
-                of this KCell) to static cells (copy them into this KCell's KCLayout).
-
-        Returns:
-            The created instance
-        """
-        if isinstance(cell, int):
-            ci = cell
-        else:
-            if cell.layout() == self.layout():
-                ci = cell.cell_index()
-            else:
-                assert cell.layout().library() is not None
-                lib_ci = self.kcl.layout.add_lib_cell(
-                    cell.kcl.library, cell.cell_index()
-                )
-                if lib_ci not in self.kcl.tkcells:
-                    cell.set_meta_data()
-                    kcell = self.kcl[lib_ci]
-                    kcell.get_meta_data()
-                if libcell_as_static:
-                    cell.set_meta_data()
-                    ci = self.kcl.convert_cell_to_static(lib_ci)
-                    kcell = self.kcl[ci]
-                    kcell.copy_meta_info(cell.kdb_cell)
-                    kcell.name = cell.kcl.name + static_name_separator + cell.name
-                    if cell.kcl.dbu != self.kcl.dbu:
-                        for port, lib_port in zip(kcell.ports, cell.ports):
-                            port.cross_section = cell.kcl.get_cross_section(
-                                lib_port.cross_section.to_dtype(cell.kcl)
-                            )
-                else:
-                    ci = lib_ci
-
-        if a is None:
-            inst = self._base_kcell.kdb_cell.insert(kdb.CellInstArray(ci, trans))
-        else:
-            if b is None:
-                b = kdb.Vector()
-            inst = self._base_kcell.kdb_cell.insert(
-                kdb.CellInstArray(ci, trans, a, b, na, nb)
-            )
-        return Instance(kcl=self.kcl, instance=inst)
-
-    def _kdb_copy(self) -> kdb.Cell:
-        return self._base_kcell.kdb_cell.dup()
-
-    def layout(self) -> kdb.Layout:
-        return self._base_kcell.kdb_cell.layout()
-
-    def library(self) -> kdb.Library:
-        return self._base_kcell.kdb_cell.library()
-
-    @abstractmethod
-    def __lshift__(self, cell: ProtoTKCell[Any]) -> ProtoTInstance[TUnit]: ...
-
-    def auto_rename_ports(self, rename_func: Callable[..., None] | None = None) -> None:
-        """Rename the ports with the schema angle -> "NSWE" and sort by x and y.
-
-        Args:
-            rename_func: Function that takes Iterable[Port] and renames them.
-                This can of course contain a filter and only rename some of the ports
-        """
-        if self.locked:
-            raise LockedError(self)
-        if rename_func is None:
-            self.kcl.rename_function(self.ports)
-        else:
-            rename_func(self.ports)
-
-    def flatten(self, merge: bool = True) -> None:
-        """Flatten the cell.
-
-        Args:
-            merge: Merge the shapes on all layers.
-        """
-        if self.locked:
-            raise LockedError(self)
-        for vinst in self._base_kcell.vinsts:
-            vinst.insert_into_flat(self)
-        self._base_kcell.vinsts = VInstances()
-        self._base_kcell.kdb_cell.flatten(False)
-
-<<<<<<< HEAD
-    def get_cell(self, obj: str | int, cell_type: type[K] = KCell) -> K:  # type: ignore[assignment]
-        """Retrieve a cell by name(str) or index(int).
-=======
-        if merge:
-            for layer in self.kcl.layout.layer_indexes():
-                reg = kdb.Region(self.shapes(layer))
-                reg = reg.merge()
-                texts = kdb.Texts(self.shapes(layer))
-                self.kdb_cell.clear(layer)
-                self.shapes(layer).insert(reg)
-                self.shapes(layer).insert(texts)
->>>>>>> c53f09fc
-
-    def convert_to_static(self, recursive: bool = True) -> None:
-        """Convert the KCell to a static cell if it is pdk KCell."""
-        if self.library().name() == self.kcl.name:
-            raise ValueError(f"KCell {self.qname()} is already a static KCell.")
-        _lib_cell = kcls[self.library().name()][self.library_cell_index()]
-        _lib_cell.set_meta_data()
-        _kdb_cell = self.kcl.layout_cell(
-            self.kcl.convert_cell_to_static(self.cell_index())
-        )
-        assert _kdb_cell is not None
-        _kdb_cell.name = self.qname()
-        _ci = _kdb_cell.cell_index()
-        _old_kdb_cell = self._base_kcell.kdb_cell
-        _kdb_cell.copy_meta_info(_lib_cell.kdb_cell)
-        self.get_meta_data()
-
-        if recursive:
-            for ci in self.called_cells():
-                kc = self.kcl[ci]
-                if kc.is_library_cell():
-                    kc.convert_to_static(recursive=recursive)
-
-        self._base_kcell.kdb_cell = _kdb_cell
-        for ci in _old_kdb_cell.caller_cells():
-            c = self.kcl.layout_cell(ci)
-            assert c is not None
-            it = kdb.RecursiveInstanceIterator(self.kcl.layout, c)
-            it.targets = [_old_kdb_cell.cell_index()]
-            it.max_depth = 0
-            insts = [instit.current_inst_element().inst() for instit in it.each()]
-            for inst in insts:
-                ca = inst.cell_inst
-                ca.cell_index = _ci
-                c.replace(inst, ca)
-
-        self.kcl.layout.delete_cell(_old_kdb_cell.cell_index())
-
-    def draw_ports(self) -> None:
-        """Draw all the ports on their respective layer."""
-        locked = self._base_kcell.kdb_cell.locked
-        self._base_kcell.kdb_cell.locked = False
-        polys: dict[int, kdb.Region] = {}
-
-        for port in Ports(kcl=self.kcl, bases=self.ports.bases):
-            w = port.width
-
-            if w in polys:
-                poly = polys[w]
-            else:
-                poly = kdb.Region()
-                poly.insert(
-                    kdb.Polygon(
-                        [
-                            kdb.Point(0, int(-w // 2)),
-                            kdb.Point(0, int(w // 2)),
-                            kdb.Point(int(w // 2), 0),
-                        ]
-                    )
-                )
-                if w > 20:
-                    poly -= kdb.Region(
-                        kdb.Polygon(
-                            [
-                                kdb.Point(int(w // 20), 0),
-                                kdb.Point(
-                                    int(w // 20), int(-w // 2 + int(w * 2.5 // 20))
-                                ),
-                                kdb.Point(int(w // 2 - int(w * 1.41 / 20)), 0),
-                            ]
-                        )
-                    )
-            polys[w] = poly
-            if port.base.trans:
-                self.shapes(port.layer).insert(poly.transformed(port.trans))
-                self.shapes(port.layer).insert(
-                    kdb.Text(port.name if port.name else "", port.trans)
-                )
-            else:
-                self.shapes(port.layer).insert(poly, port.dcplx_trans)
-                self.shapes(port.layer).insert(
-                    kdb.Text(port.name if port.name else "", port.trans)
-                )
-        self._base_kcell.kdb_cell.locked = locked
-
-    def write(
-        self,
-        filename: str | Path,
-        save_options: kdb.SaveLayoutOptions = save_layout_options(),
-        convert_external_cells: bool = False,
-        set_meta_data: bool = True,
-        autoformat_from_file_extension: bool = True,
-    ) -> None:
-        """Write a KCell to a GDS.
-
-        See [KCLayout.write][kfactory.kcell.KCLayout.write] for more info.
-        """
-        self.insert_vinsts()
-        match set_meta_data, convert_external_cells:
-            case True, True:
-                self.kcl.set_meta_data()
-                for kcell in (self.kcl[ci] for ci in self.called_cells()):
-                    if not kcell._destroyed():
-                        if kcell.is_library_cell():
-                            kcell.convert_to_static(recursive=True)
-                        kcell.set_meta_data()
-                if self.is_library_cell():
-                    self.convert_to_static(recursive=True)
-                self.set_meta_data()
-            case True, False:
-                self.kcl.set_meta_data()
-                for kcell in (self.kcl[ci] for ci in self.called_cells()):
-                    if not kcell._destroyed():
-                        kcell.set_meta_data()
-                self.set_meta_data()
-            case False, True:
-                for kcell in (self.kcl[ci] for ci in self.called_cells()):
-                    if kcell.is_library_cell() and not kcell._destroyed():
-                        kcell.convert_to_static(recursive=True)
-                if self.is_library_cell():
-                    self.convert_to_static(recursive=True)
-
-        for kci in (
-            set(self._base_kcell.kdb_cell.called_cells()) & self.kcl.tkcells.keys()
-        ):
-            kc = self.kcl[kci]
-            kc.insert_vinsts()
-
-        filename = str(filename)
-        if autoformat_from_file_extension:
-            save_options.set_format_from_filename(filename)
-        self._base_kcell.kdb_cell.write(filename, save_options)
-
-    def read(
-        self,
-        filename: str | Path,
-        options: kdb.LoadLayoutOptions = load_layout_options(),
-        register_cells: bool = False,
-        test_merge: bool = True,
-        update_kcl_meta_data: Literal["overwrite", "skip", "drop"] = "drop",
-        meta_format: Literal["v1", "v2", "v3"] | None = None,
-    ) -> list[int]:
-        """Read a GDS file into the existing KCell.
-
-        Any existing meta info (KCell.info and KCell.settings) will be overwritten if
-        a KCell already exists. Instead of overwriting the cells, they can also be
-        loaded into new cells by using the corresponding cell_conflict_resolution.
-
-        Layout meta infos are ignored from the loaded layout.
-
-        Args:
-            filename: Path of the GDS file.
-            options: KLayout options to load from the GDS. Can determine how merge
-                conflicts are handled for example. See
-                https://www.klayout.de/doc-qt5/code/class_LoadLayoutOptions.html
-            register_cells: If `True` create KCells for all cells in the GDS.
-            test_merge: Check the layouts first whether they are compatible
-                (no differences).
-            update_kcl_meta_data: How to treat loaded KCLayout info.
-                overwrite: overwrite existing info entries
-                skip: keep existing info values
-                drop: don't add any new info
-            meta_format: How to read KCell metainfo from the gds. `v1` had stored port
-                transformations as strings, never versions have them stored and loaded
-                in their native KLayout formats.
-        """
-        # see: wait for KLayout update https://github.com/KLayout/klayout/issues/1609
-        logger.critical(
-            "KLayout <=0.28.15 (last update 2024-02-02) cannot read LayoutMetaInfo on"
-            " 'Cell.read'. kfactory uses these extensively for ports, info, and "
-            "settings. Therefore proceed at your own risk."
-        )
-        if meta_format is None:
-            meta_format = config.meta_format
-        fn = str(Path(filename).expanduser().resolve())
-        if test_merge and (
-            options.cell_conflict_resolution
-            != kdb.LoadLayoutOptions.CellConflictResolution.RenameCell
-        ):
-            self.kcl.set_meta_data()
-            for kcell in self.kcl.kcells.values():
-                kcell.set_meta_data()
-            layout_b = kdb.Layout()
-            layout_b.read(fn, options)
-            layout_a = self.kcl.layout.dup()
-            layout_a.delete_cell(layout_a.cell(self.name).cell_index())
-            diff = MergeDiff(
-                layout_a=layout_a,
-                layout_b=layout_b,
-                name_a=self.name,
-                name_b=Path(filename).stem,
-            )
-            diff.compare()
-            if diff.dbu_differs:
-                raise MergeError("Layouts' DBU differ. Check the log for more info.")
-            elif diff.diff_xor.cells() > 0 or diff.layout_meta_diff:
-                diff_kcl = KCLayout(self.name + "_XOR")
-                diff_kcl.layout.assign(diff.diff_xor)
-                show(diff_kcl)
-
-                err_msg = (
-                    f"Layout {self.name} cannot merge with layout "
-                    f"{Path(filename).stem} safely. See the error messages "
-                    f"or check with KLayout."
-                )
-
-                if diff.layout_meta_diff:
-                    _yaml = ruamel.yaml.YAML(typ=["rt", "string"])
-                    err_msg += (
-                        "\nLayout Meta Diff:\n```\n"
-                        + _yaml.dumps(dict(diff.layout_meta_diff))  # type: ignore[attr-defined]
-                        + "\n```"
-                    )
-                if diff.cells_meta_diff:
-                    _yaml = ruamel.yaml.YAML(typ=["rt", "string"])
-                    err_msg += (
-                        "\nLayout Meta Diff:\n```\n"
-                        + _yaml.dumps(dict(diff.cells_meta_diff))  # type: ignore[attr-defined]
-                        + "\n```"
-                    )
-
-                raise MergeError(err_msg)
-
-        cell_ids = self._base_kcell.kdb_cell.read(fn, options)
-        info, settings = self.kcl.get_meta_data()
-
-        match update_kcl_meta_data:
-            case "overwrite":
-                for k, v in info.items():
-                    self.kcl.info[k] = v
-            case "skip":
-                _info = self.info.model_dump()
-
-                info.update(_info)
-                self.kcl.info = Info(**info)
-
-            case "drop":
-                pass
-            case _:
-                raise ValueError(
-                    f"Unknown meta update strategy {update_kcl_meta_data=}"
-                    ", available strategies are 'overwrite', 'skip', or 'drop'"
-                )
-        meta_format = settings.get("meta_format") or meta_format
-
-        if register_cells:
-            new_cis = set(cell_ids)
-
-            for c in new_cis:
-                kc = self.kcl[c]
-                kc.get_meta_data(meta_format=meta_format)
-        else:
-            cis = self.kcl.tkcells.keys()
-            new_cis = set(cell_ids)
-
-            for c in new_cis & cis:
-                kc = self.kcl[c]
-                kc.get_meta_data(meta_format=meta_format)
-
-        self.get_meta_data(meta_format=meta_format)
-
-        return cell_ids
-
-    def each_inst(self) -> Iterator[Instance]:
-        """Iterates over all child instances (which may actually be instance arrays)."""
-        yield from (
-            Instance(self.kcl, inst) for inst in self._base_kcell.kdb_cell.each_inst()
-        )
-
-    def each_overlapping_inst(self, b: kdb.Box | kdb.DBox) -> Iterator[Instance]:
-        """Gets the instances overlapping the given rectangle."""
-        yield from (
-            Instance(self.kcl, inst)
-            for inst in self._base_kcell.kdb_cell.each_overlapping_inst(b)
-        )
-
-    def each_touching_inst(self, b: kdb.Box | kdb.DBox) -> Iterator[Instance]:
-        """Gets the instances overlapping the given rectangle."""
-        yield from (
-            Instance(self.kcl, inst)
-            for inst in self._base_kcell.kdb_cell.each_touching_inst(b)
-        )
-
-    @overload
-    def insert(
-        self, inst: Instance | kdb.CellInstArray | kdb.DCellInstArray
-    ) -> Instance: ...
-
-    @overload
-    def insert(
-        self, inst: kdb.CellInstArray | kdb.DCellInstArray, property_id: int
-    ) -> Instance: ...
-
-    def insert(
-        self,
-        inst: Instance | kdb.CellInstArray | kdb.DCellInstArray,
-        property_id: int | None = None,
-    ) -> Instance:
-        """Inserts a cell instance given by another reference."""
-        if self.locked:
-            raise LockedError(self)
-        if isinstance(inst, Instance):
-            return Instance(self.kcl, self._base_kcell.kdb_cell.insert(inst.instance))
-        else:
-            if not property_id:
-                return Instance(self.kcl, self._base_kcell.kdb_cell.insert(inst))
-            else:
-                assert isinstance(inst, kdb.CellInstArray | kdb.DCellInstArray)
-                return Instance(
-                    self.kcl, self._base_kcell.kdb_cell.insert(inst, property_id)
-                )
-
-    @overload
-    def transform(
-        self,
-        inst: kdb.Instance,
-        trans: kdb.Trans | kdb.DTrans | kdb.ICplxTrans | kdb.DCplxTrans,
-        /,
-        *,
-        no_warn: bool = False,
-        transform_ports: bool = False,
-    ) -> Instance: ...
-
-    @overload
-    def transform(
-        self,
-        trans: kdb.Trans | kdb.DTrans | kdb.ICplxTrans | kdb.DCplxTrans,
-        /,
-        *,
-        no_warn: bool = False,
-        transform_ports: bool = False,
-    ) -> None: ...
-
-    def transform(
-        self,
-        inst_or_trans: kdb.Instance
-        | kdb.Trans
-        | kdb.DTrans
-        | kdb.ICplxTrans
-        | kdb.DCplxTrans,
-        trans: kdb.Trans | kdb.DTrans | kdb.ICplxTrans | kdb.DCplxTrans | None = None,
-        /,
-        *,
-        no_warn: bool = False,
-        transform_ports: bool = False,
-    ) -> Instance | None:
-        """Transforms the instance or cell with the transformation given."""
-        if not no_warn:
-            logger.warning(
-                "You are transforming the KCell {}. It is highly discouraged to do"
-                " this. You probably want to transform an instance instead.",
-                self.name,
-            )
-        if trans:
-            return Instance(
-                self.kcl,
-                self._base_kcell.kdb_cell.transform(
-                    inst_or_trans,  # type: ignore[arg-type]
-                    trans,  # type: ignore[arg-type]
-                ),
-            )
-        self._base_kcell.kdb_cell.transform(inst_or_trans)  # type:ignore[arg-type]
-        if transform_ports:
-            if isinstance(inst_or_trans, kdb.DTrans):
-                inst_or_trans = kdb.DCplxTrans(inst_or_trans)
-            elif isinstance(inst_or_trans, kdb.ICplxTrans):
-                inst_or_trans = kdb.DCplxTrans(inst_or_trans, self.kcl.dbu)
-
-            if isinstance(inst_or_trans, kdb.Trans):
-                for port in self.ports:
-                    port.trans = inst_or_trans * port.trans
-            else:
-                for port in self.ports:
-                    port.dcplx_trans = inst_or_trans * port.dcplx_trans  # type: ignore[operator]
-        return None
-
-    def set_meta_data(self) -> None:
-        """Set metadata of the Cell.
-
-        Currently, ports, settings and info will be set.
-        """
-        self.clear_meta_info()
-        if not self.is_library_cell():
-            for i, port in enumerate(self.ports):
-                if port.base.trans is not None:
-                    meta_info: dict[str, MetaData] = {
-                        "name": port.name,
-                        "cross_section": port.cross_section.name,
-                        "trans": port.base.trans,
-                        "port_type": port.port_type,
-                        "info": port.info.model_dump(),
-                    }
-
-                    self.add_meta_info(
-                        kdb.LayoutMetaInfo(f"kfactory:ports:{i}", meta_info, None, True)
-                    )
-                else:
-                    meta_info = {
-                        "name": port.name,
-                        "cross_section": port.cross_section.name,
-                        "dcplx_trans": port.dcplx_trans,
-                        "port_type": port.port_type,
-                        "info": port.info.model_dump(),
-                    }
-
-                    self.add_meta_info(
-                        kdb.LayoutMetaInfo(f"kfactory:ports:{i}", meta_info, None, True)
-                    )
-            settings = self.settings.model_dump()
-            if settings:
-                self.add_meta_info(
-                    kdb.LayoutMetaInfo("kfactory:settings", settings, None, True)
-                )
-            info = self.info.model_dump()
-            if info:
-                self.add_meta_info(
-                    kdb.LayoutMetaInfo("kfactory:info", info, None, True)
-                )
-            settings_units = self.settings_units.model_dump()
-            if settings_units:
-                self.add_meta_info(
-                    kdb.LayoutMetaInfo(
-                        "kfactory:settings_units",
-                        settings_units,
-                        None,
-                        True,
-                    )
-                )
-
-            if self.function_name is not None:
-                self.add_meta_info(
-                    kdb.LayoutMetaInfo(
-                        "kfactory:function_name", self.function_name, None, True
-                    )
-                )
-
-            if self.basename is not None:
-                self.add_meta_info(
-                    kdb.LayoutMetaInfo("kfactory:basename", self.basename, None, True)
-                )
-
-    def get_meta_data(
-        self,
-        meta_format: Literal["v1", "v2", "v3"] | None = None,
-    ) -> None:
-        """Read metadata from the KLayout Layout object."""
-        if meta_format is None:
-            meta_format = config.meta_format
-        port_dict: dict[str, Any] = {}
-        settings: dict[str, MetaData] = {}
-        settings_units: dict[str, str] = {}
-
-        match meta_format:
-            case "v3":
-                self.ports.clear()
-                meta_iter = (
-                    kcls[self.library().name()][
-                        self.library_cell_index()
-                    ].each_meta_info()
-                    if self.is_library_cell()
-                    else self.each_meta_info()
-                )
-                for meta in meta_iter:
-                    if meta.name.startswith("kfactory:ports"):
-                        i = meta.name.removeprefix("kfactory:ports:")
-                        port_dict[i] = meta.value
-                    elif meta.name.startswith("kfactory:info"):
-                        self._base_kcell.info = Info(**meta.value)
-                    elif meta.name.startswith("kfactory:settings_units"):
-                        self._base_kcell.settings_units = KCellSettingsUnits(
-                            **meta.value
-                        )
-                    elif meta.name.startswith("kfactory:settings"):
-                        self._base_kcell.settings = KCellSettings(**meta.value)
-                    elif meta.name == "kfactory:function_name":
-                        self._base_kcell.function_name = meta.value
-                    elif meta.name == "kfactory:basename":
-                        self._base_kcell.basename = meta.value
-
-                if not self.is_library_cell():
-                    for index in sorted(port_dict.keys()):
-                        _v = port_dict[index]
-                        _trans: kdb.Trans | None = _v.get("trans")
-                        if _trans is not None:
-                            self.create_port(
-                                name=_v.get("name"),
-                                trans=_trans,
-                                cross_section=self.kcl.get_cross_section(
-                                    _v["cross_section"]
-                                ),
-                                port_type=_v["port_type"],
-                            )
-                        else:
-                            self.create_port(
-                                name=_v.get("name"),
-                                dcplx_trans=_v["dcplx_trans"],
-                                cross_section=self.kcl.get_cross_section(
-                                    _v["cross_section"]
-                                ),
-                                port_type=_v["port_type"],
-                            )
-                else:
-                    lib_name = self.library().name()
-                    for index in sorted(port_dict.keys()):
-                        _v = port_dict[index]
-                        _trans = _v.get("trans")
-                        lib_kcl = kcls[lib_name]
-                        cs = self.kcl.get_cross_section(
-                            lib_kcl.get_cross_section(_v["cross_section"]).to_dtype(
-                                lib_kcl
-                            )
-                        )
-
-                        if _trans is not None:
-                            self.create_port(
-                                name=_v.get("name"),
-                                trans=_trans.to_dtype(lib_kcl.dbu).to_itype(
-                                    self.kcl.dbu
-                                ),
-                                cross_section=cs,
-                                port_type=_v["port_type"],
-                            )
-                        else:
-                            self.create_port(
-                                name=_v.get("name"),
-                                dcplx_trans=_v["dcplx_trans"],
-                                cross_section=cs,
-                                port_type=_v["port_type"],
-                            )
-
-            case "v2":
-                for meta in self.each_meta_info():
-                    if meta.name.startswith("kfactory:ports"):
-                        i, _type = meta.name.removeprefix("kfactory:ports:").split(
-                            ":", 1
-                        )
-                        if i not in port_dict:
-                            port_dict[i] = {}
-                        if not _type.startswith("info"):
-                            port_dict[i][_type] = meta.value
-                        else:
-                            if "info" not in port_dict[i]:
-                                port_dict[i]["info"] = {}
-                            port_dict[i]["info"][_type.removeprefix("info:")] = (
-                                meta.value
-                            )
-                    elif meta.name.startswith("kfactory:info"):
-                        setattr(
-                            self.info,
-                            meta.name.removeprefix("kfactory:info:"),
-                            meta.value,
-                        )
-                    elif meta.name.startswith("kfactory:settings_units"):
-                        settings_units[
-                            meta.name.removeprefix("kfactory:settings_units:")
-                        ] = meta.value
-                    elif meta.name.startswith("kfactory:settings"):
-                        settings[meta.name.removeprefix("kfactory:settings:")] = (
-                            meta.value
-                        )
-
-                    elif meta.name == "kfactory:function_name":
-                        self.function_name = meta.value
-
-                    elif meta.name == "kfactory:basename":
-                        self.basename = meta.value
-
-                self.settings = KCellSettings(**settings)
-                self.settings_units = KCellSettingsUnits(**settings_units)
-
-                self.ports.clear()
-                for index in sorted(port_dict.keys()):
-                    _d = port_dict[index]
-                    name = _d.get("name", None)
-                    port_type = _d["port_type"]
-                    layer_info = _d["layer"]
-                    width = _d["width"]
-                    trans = _d.get("trans", None)
-                    dcplx_trans = _d.get("dcplx_trans", None)
-                    _port = Port(
-                        name=name,
-                        width=width,
-                        layer_info=layer_info,
-                        trans=kdb.Trans.R0,
-                        kcl=self.kcl,
-                        port_type=port_type,
-                        info=_d.get("info", {}),
-                    )
-                    if trans:
-                        _port.trans = trans
-                    elif dcplx_trans:
-                        _port.dcplx_trans = dcplx_trans
-
-                    self.add_port(port=_port, keep_mirror=True)
-            case "v1":
-                for meta in self.each_meta_info():
-                    if meta.name.startswith("kfactory:ports"):
-                        i, _type = meta.name.removeprefix("kfactory:ports:").split(
-                            ":", 1
-                        )
-                        if i not in port_dict:
-                            port_dict[i] = {}
-                        if not _type.startswith("info"):
-                            port_dict[i][_type] = meta.value
-                        else:
-                            if "info" not in port_dict[i]:
-                                port_dict[i]["info"] = {}
-                            port_dict[i]["info"][_type.removeprefix("info:")] = (
-                                meta.value
-                            )
-                    elif meta.name.startswith("kfactory:info"):
-                        setattr(
-                            self.info,
-                            meta.name.removeprefix("kfactory:info:"),
-                            meta.value,
-                        )
-                    elif meta.name.startswith("kfactory:settings_units"):
-                        settings_units[
-                            meta.name.removeprefix("kfactory:settings_units:")
-                        ] = meta.value
-                    elif meta.name.startswith("kfactory:settings"):
-                        settings[meta.name.removeprefix("kfactory:settings:")] = (
-                            meta.value
-                        )
-
-                    elif meta.name == "kfactory:function_name":
-                        self.function_name = meta.value
-
-                    elif meta.name == "kfactory:basename":
-                        self.basename = meta.value
-
-                self.settings = KCellSettings(**settings)
-                self.settings_units = KCellSettingsUnits(**settings_units)
-
-                self.ports.clear()
-                for index in sorted(port_dict.keys()):
-                    _d = port_dict[index]
-                    name = _d.get("name", None)
-                    port_type = _d["port_type"]
-                    layer = _d["layer"]
-                    width = _d["width"]
-                    trans = _d.get("trans", None)
-                    dcplx_trans = _d.get("dcplx_trans", None)
-                    _port = Port(
-                        name=name,
-                        width=width,
-                        layer_info=layer,
-                        trans=kdb.Trans.R0,
-                        kcl=self.kcl,
-                        port_type=port_type,
-                        info=_d.get("info", {}),
-                    )
-                    if trans:
-                        _port.trans = kdb.Trans.from_s(trans)
-                    elif dcplx_trans:
-                        _port.dcplx_trans = kdb.DCplxTrans.from_s(dcplx_trans)
-
-                    self.add_port(port=_port, keep_mirror=True)
-            case _:
-                raise ValueError(
-                    f"Unknown metadata format {config.meta_format}."
-                    f" Available formats are 'default' or 'legacy'."
-                )
-
-    def ibbox(self, layer: int | None = None) -> kdb.Box:
-        if layer is None:
-            return self._base_kcell.kdb_cell.bbox()
-        return self._base_kcell.kdb_cell.bbox(layer)
-
-    def dbbox(self, layer: int | None = None) -> kdb.DBox:
-        if layer is None:
-            return self._base_kcell.kdb_cell.dbbox()
-        return self._base_kcell.kdb_cell.dbbox(layer)
-
-    def l2n(self, port_types: Iterable[str] = ("optical",)) -> kdb.LayoutToNetlist:
-        """Generate a LayoutToNetlist object from the port types.
-
-        Args:
-            port_types: The port types to consider for the netlist extraction.
-        """
-        l2n = kdb.LayoutToNetlist(self.name, self.kcl.dbu)
-        l2n.extract_netlist()
-        il = l2n.internal_layout()
-
-        called_kcells = [self.kcl[ci] for ci in self.called_cells()]
-        called_kcells.sort(key=lambda c: c.hierarchy_levels())
-
-        for c in called_kcells:
-            c.circuit(l2n, port_types=port_types)
-        self.circuit(l2n, port_types=port_types)
-        il.assign(self.kcl.layout)
-        return l2n
-
-    def circuit(
-        self, l2n: kdb.LayoutToNetlist, port_types: Iterable[str] = ("optical",)
-    ) -> None:
-        """Create the circuit of the KCell in the given netlist."""
-        netlist = l2n.netlist()
-
-        def port_filter(num_port: tuple[int, ProtoPort[Any]]) -> bool:
-            return num_port[1].port_type in port_types
-
-        circ = kdb.Circuit()
-        circ.name = self.name
-        circ.cell_index = self.cell_index()
-        circ.boundary = self.boundary or kdb.DPolygon(self.dbbox())
-
-        inst_ports: dict[
-            str,
-            dict[str, list[tuple[int, int, Instance, Port, kdb.SubCircuit]]],
-        ] = {}
-        cell_ports: dict[str, dict[str, list[tuple[int, Port]]]] = {}
-
-        # sort the cell's ports by position and layer
-
-        portnames: set[str] = set()
-
-        for i, port in filter(
-            port_filter, enumerate(Ports(kcl=self.kcl, bases=self.ports.bases))
-        ):
-            _trans = port.trans.dup()
-            _trans.angle = _trans.angle % 2
-            _trans.mirror = False
-            layer_info = self.kcl.layout.get_info(port.layer)
-            layer = f"{layer_info.layer}_{layer_info.datatype}"
-
-            if port.name in portnames:
-                raise ValueError(
-                    "Netlist extraction is not possible with"
-                    f" colliding port names. Duplicate name: {port.name}"
-                )
-
-            v = _trans.disp
-            h = f"{v.x}_{v.y}"
-            if h not in cell_ports:
-                cell_ports[h] = {}
-            if layer not in cell_ports[h]:
-                cell_ports[h][layer] = []
-            cell_ports[h][layer].append((i, port))
-
-            if port.name:
-                portnames.add(port.name)
-
-        # create nets and connect pins for each cell_port
-        for h, layer_dict in cell_ports.items():
-            for layer, _ports in layer_dict.items():
-                net = circ.create_net(
-                    "-".join(_port[1].name or f"{_port[0]}" for _port in _ports)
-                )
-                for i, port in _ports:
-                    pin = circ.create_pin(port.name or f"{i}")
-                    circ.connect_pin(pin, net)
-
-        # sort the ports of all instances by position and layer
-        for i, inst in enumerate(self.insts):
-            name = inst.name or f"{i}_{inst.cell.name}"
-            subc = circ.create_subcircuit(
-                netlist.circuit_by_cell_index(inst.cell_index), name
-            )
-            subc.trans = inst.dcplx_trans
-
-            for j, port in filter(
-                port_filter,
-                enumerate(Ports(kcl=self.kcl, bases=[p.base for p in inst.ports])),
-            ):
-                _trans = port.trans.dup()
-                _trans.angle = _trans.angle % 2
-                _trans.mirror = False
-                v = _trans.disp
-                h = f"{v.x}_{v.y}"
-                layer_info = self.kcl.layout.get_info(port.layer)
-                layer = f"{layer_info.layer}_{layer_info.datatype}"
-                if h not in inst_ports:
-                    inst_ports[h] = {}
-                if layer not in inst_ports[h]:
-                    inst_ports[h][layer] = []
-                inst_ports[h][layer].append(
-                    (i, j, Instance(kcl=self.kcl, instance=inst.instance), port, subc)
-                )
-
-        # go through each position and layer and connect ports to their matching cell
-        # port or connect the instance ports
-        for h, inst_layer_dict in inst_ports.items():
-            for layer, ports in inst_layer_dict.items():
-                if h in cell_ports and layer in cell_ports[h]:
-                    # connect a cell port to its matching instance port
-                    cellports = cell_ports[h][layer]
-
-                    assert len(cellports) == 1, (
-                        "Netlists with directly connect cell ports"
-                        " are currently not supported"
-                    )
-                    assert len(ports) == 1, (
-                        "Multiple instance "
-                        f"{[_instance_port_name(p[2], p[3]) for p in ports]}"
-                        f"ports connected to the cell port {cellports[0]}"
-                        " this is currently not supported and most likely a bug"
-                    )
-
-                    inst_port = ports[0]
-                    port = inst_port[3]
-
-                    port_check(cellports[0][1], port, PortCheck.all_overlap)
-                    subc = inst_port[4]
-                    subc.connect_pin(
-                        subc.circuit_ref().pin_by_name(port.name or str(inst_port[1])),
-                        circ.net_by_name(cellports[0][1].name or f"{cellports[0][0]}"),
-                    )
-                else:
-                    # connect instance ports to each other
-                    name = "-".join(
-                        [
-                            (inst.name or str(i)) + "_" + (port.name or str(j))
-                            for i, j, inst, port, _ in ports
-                        ]
-                    )
-
-                    net = circ.create_net(name)
-                    assert len(ports) <= 2, (
-                        "Optical connection with more than two ports are not supported "
-                        f"{[_port[3] for _port in ports]}"
-                    )
-                    if len(ports) == 2:
-                        port_check(ports[0][3], ports[1][3], PortCheck.all_opposite)
-                        for i, j, _, port, subc in ports:
-                            subc.connect_pin(
-                                subc.circuit_ref().pin_by_name(port.name or str(j)), net
-                            )
-        netlist.add(circ)
-
-    def connectivity_check(
-        self,
-        port_types: list[str] = [],
-        layers: list[int] = [],
-        db: rdb.ReportDatabase | None = None,
-        recursive: bool = True,
-        add_cell_ports: bool = False,
-        check_layer_connectivity: bool = True,
-    ) -> rdb.ReportDatabase:
-        """Create a ReportDatabase for port problems.
-
-        Problems are overlapping ports that aren't aligned, more than two ports
-        overlapping, width mismatch, port_type mismatch.
-
-        Args:
-            port_types: Filter for certain port typers
-            layers: Only create the report for certain layers
-            db: Use an existing ReportDatabase instead of creating a new one
-            recursive: Create the report not only for this cell, but all child cells as
-                well.
-            add_cell_ports: Also add a category "CellPorts" which contains all the cells
-                selected ports.
-            check_layer_connectivity: Check whether the layer overlaps with instances.
-        """
-        db_ = db or rdb.ReportDatabase(f"Connectivity Check {self.name}")
-        assert isinstance(db_, rdb.ReportDatabase)
-        if recursive:
-            cc = self.called_cells()
-            for c in self.kcl.each_cell_bottom_up():
-                if c in cc:
-                    self.kcl[c].connectivity_check(
-                        port_types=port_types, db=db_, recursive=False
-                    )
-        db_cell = db_.create_cell(self.name)
-        cell_ports: dict[int, dict[tuple[float, float], list[ProtoPort[Any]]]] = {}
-        layer_cats: dict[int, rdb.RdbCategory] = {}
-
-        def layer_cat(layer: int) -> rdb.RdbCategory:
-            if layer not in layer_cats:
-                if isinstance(layer, LayerEnum):
-                    ln = str(layer.name)
-                else:
-                    li = self.kcl.get_info(layer)
-                    ln = str(li).replace("/", "_")
-                layer_cats[layer] = db_.category_by_path(ln) or db_.create_category(ln)  # type: ignore[has-type]
-            return layer_cats[layer]
-
-        for port in Ports(kcl=self.kcl, bases=self.ports.bases):
-            if (not port_types or port.port_type in port_types) and (
-                not layers or port.layer in layers
-            ):
-                if add_cell_ports:
-                    c_cat = db_.category_by_path(
-                        layer_cat(port.layer).path() + ".CellPorts"
-                    ) or db_.create_category(layer_cat(port.layer), "CellPorts")
-                    it = db_.create_item(db_cell, c_cat)
-                    if port.name:
-                        it.add_value(f"Port name: {port.name}")
-                    if port.base.trans:
-                        it.add_value(
-                            self.kcl.to_um(
-                                port_polygon(port.width).transformed(port.trans)
-                            )
-                        )
-                    else:
-                        it.add_value(
-                            self.kcl.to_um(port_polygon(port.width)).transformed(
-                                port.dcplx_trans
-                            )
-                        )
-                xy = (port.x, port.y)
-                if port.layer not in cell_ports:
-                    cell_ports[port.layer] = {xy: [port]}
-                else:
-                    if xy not in cell_ports[port.layer]:
-                        cell_ports[port.layer][xy] = [port]
-                    else:
-                        cell_ports[port.layer][xy].append(port)
-                rec_it = kdb.RecursiveShapeIterator(
-                    self.kcl.layout,
-                    self._base_kcell.kdb_cell,
-                    port.layer,
-                    kdb.Box(2, port.width).transformed(port.trans),
-                )
-                edges = kdb.Region(rec_it).merge().edges().merge()
-                port_edge = kdb.Edge(0, port.width // 2, 0, -port.width // 2)
-                if port.base.trans:
-                    port_edge = port_edge.transformed(port.trans)
-                else:
-                    port_edge = port_edge.transformed(
-                        kdb.ICplxTrans(port.dcplx_trans, self.kcl.dbu)
-                    )
-                p_edges = kdb.Edges([port_edge])
-                phys_overlap = p_edges & edges
-                if not phys_overlap.is_empty() and phys_overlap[0] != port_edge:
-                    p_cat = db_.category_by_path(
-                        layer_cat(port.layer).path() + ".PartialPhysicalShape"
-                    ) or db_.create_category(
-                        layer_cat(port.layer), "PartialPhysicalShape"
-                    )
-                    it = db_.create_item(db_cell, p_cat)
-                    it.add_value(
-                        "Insufficient overlap, partial overlap with polygon of"
-                        f" {(phys_overlap[0].p1 - phys_overlap[0].p2).abs()}/"
-                        f"{port.width}"
-                    )
-                    it.add_value(
-                        self.kcl.to_um(port_polygon(port.width).transformed(port.trans))
-                        if port.base.trans
-                        else self.kcl.to_um(port_polygon(port.width)).transformed(
-                            port.dcplx_trans
-                        )
-                    )
-                elif phys_overlap.is_empty():
-                    p_cat = db_.category_by_path(
-                        layer_cat(port.layer).path() + ".MissingPhysicalShape"
-                    ) or db_.create_category(
-                        layer_cat(port.layer), "MissingPhysicalShape"
-                    )
-                    it = db_.create_item(db_cell, p_cat)
-                    it.add_value(
-                        f"Found no overlapping Edge with Port {port.name or str(port)}"
-                    )
-                    it.add_value(
-                        self.kcl.to_um(port_polygon(port.width).transformed(port.trans))
-                        if port.base.trans
-                        else self.kcl.to_um(port_polygon(port.width)).transformed(
-                            port.dcplx_trans
-                        )
-                    )
-
-        inst_ports: dict[
-            LayerEnum | int, dict[tuple[int, int], list[tuple[Port, KCell]]]
-        ] = {}
-        for inst in self.insts:
-            for port in Ports(kcl=self.kcl, bases=[p.base for p in inst.ports]):
-                if (not port_types or port.port_type in port_types) and (
-                    not layers or port.layer in layers
-                ):
-                    xy = (port.x, port.y)
-                    if port.layer not in inst_ports:
-                        inst_ports[port.layer] = {xy: [(port, inst.cell.to_kcell())]}
-                    else:
-                        if xy not in inst_ports[port.layer]:
-                            inst_ports[port.layer][xy] = [(port, inst.cell.to_kcell())]
-                        else:
-                            inst_ports[port.layer][xy].append(
-                                (port, inst.cell.to_kcell())
-                            )
-
-        for layer, port_coord_mapping in inst_ports.items():
-            lc = layer_cat(layer)
-            for coord, ports in port_coord_mapping.items():
-                match len(ports):
-                    case 1:
-                        if layer in cell_ports and coord in cell_ports[layer]:
-                            ccp = _check_cell_ports(
-                                cell_ports[layer][coord][0], ports[0][0]
-                            )
-                            if ccp & 1:
-                                subc = db_.category_by_path(
-                                    lc.path() + ".WidthMismatch"
-                                ) or db_.create_category(lc, "WidthMismatch")
-                                create_port_error(
-                                    ports[0][0],
-                                    cell_ports[layer][coord][0],
-                                    ports[0][1],
-                                    self,
-                                    db_,
-                                    db_cell,
-                                    subc,
-                                    self.kcl.dbu,
-                                )
-
-                            if ccp & 2:
-                                subc = db_.category_by_path(
-                                    lc.path() + ".AngleMismatch"
-                                ) or db_.create_category(lc, "AngleMismatch")
-                                create_port_error(
-                                    ports[0][0],
-                                    cell_ports[layer][coord][0],
-                                    ports[0][1],
-                                    self,
-                                    db_,
-                                    db_cell,
-                                    subc,
-                                    self.kcl.dbu,
-                                )
-                            if ccp & 4:
-                                subc = db_.category_by_path(
-                                    lc.path() + ".TypeMismatch"
-                                ) or db_.create_category(lc, "TypeMismatch")
-                                create_port_error(
-                                    ports[0][0],
-                                    cell_ports[layer][coord][0],
-                                    ports[0][1],
-                                    self,
-                                    db_,
-                                    db_cell,
-                                    subc,
-                                    self.kcl.dbu,
-                                )
-                        else:
-                            subc = db_.category_by_path(
-                                lc.path() + ".OrphanPort"
-                            ) or db_.create_category(lc, "OrphanPort")
-                            it = db_.create_item(db_cell, subc)
-                            it.add_value(
-                                f"Port Name: {ports[0][1].name}"
-                                f"{ports[0][0].name or str(ports[0][0])})"
-                            )
-                            if ports[0][0]._base.trans:
-                                it.add_value(
-                                    self.kcl.to_um(
-                                        port_polygon(ports[0][0].width).transformed(
-                                            ports[0][0]._base.trans
-                                        )
-                                    )
-                                )
-                            else:
-                                it.add_value(
-                                    self.kcl.to_um(
-                                        port_polygon(port.width)
-                                    ).transformed(port.dcplx_trans)
-                                )
-
-                    case 2:
-                        cip = _check_inst_ports(ports[0][0], ports[1][0])
-                        if cip & 1:
-                            subc = db_.category_by_path(
-                                lc.path() + ".WidthMismatch"
-                            ) or db_.create_category(lc, "WidthMismatch")
-                            create_port_error(
-                                ports[0][0],
-                                ports[1][0],
-                                ports[0][1],
-                                ports[1][1],
-                                db_,
-                                db_cell,
-                                subc,
-                                self.kcl.dbu,
-                            )
-
-                        if cip & 2:
-                            subc = db_.category_by_path(
-                                lc.path() + ".AngleMismatch"
-                            ) or db_.create_category(lc, "AngleMismatch")
-                            create_port_error(
-                                ports[0][0],
-                                ports[1][0],
-                                ports[0][1],
-                                ports[1][1],
-                                db_,
-                                db_cell,
-                                subc,
-                                self.kcl.dbu,
-                            )
-                        if cip & 4:
-                            subc = db_.category_by_path(
-                                lc.path() + ".TypeMismatch"
-                            ) or db_.create_category(lc, "TypeMismatch")
-                            create_port_error(
-                                ports[0][0],
-                                ports[1][0],
-                                ports[0][1],
-                                ports[1][1],
-                                db_,
-                                db_cell,
-                                subc,
-                                self.kcl.dbu,
-                            )
-                        if layer in cell_ports and coord in cell_ports[layer]:
-                            subc = db_.category_by_path(
-                                lc.path() + ".portoverlap"
-                            ) or db_.create_category(lc, "portoverlap")
-                            it = db_.create_item(db_cell, subc)
-                            text = "Port Names: "
-                            values: list[rdb.RdbItemValue] = []
-                            cell_port = cell_ports[layer][coord][0]
-                            text += (
-                                f"{self.name}."
-                                f"{cell_port.name or cell_port.trans.to_s()}/"
-                            )
-                            if cell_port.base.trans:
-                                values.append(
-                                    rdb.RdbItemValue(
-                                        self.kcl.to_um(
-                                            port_polygon(cell_port.width).transformed(
-                                                cell_port.base.trans
-                                            )
-                                        )
-                                    )
-                                )
-                            else:
-                                values.append(
-                                    rdb.RdbItemValue(
-                                        self.kcl.to_um(
-                                            port_polygon(cell_port.width)
-                                        ).transformed(cell_port.dcplx_trans)
-                                    )
-                                )
-                            for _port in ports:
-                                text += (
-                                    f"{_port[1].name}."
-                                    f"{_port[0].name or _port[0].trans.to_s()}/"
-                                )
-
-                                values.append(
-                                    rdb.RdbItemValue(
-                                        self.kcl.to_um(
-                                            port_polygon(_port[0].width).transformed(
-                                                _port[0].trans
-                                            )
-                                        )
-                                    )
-                                )
-                            it.add_value(text[:-1])
-                            for value in values:
-                                it.add_value(value)
-
-                    case x if x > 2:
-                        subc = db_.category_by_path(
-                            lc.path() + ".portoverlap"
-                        ) or db_.create_category(lc, "portoverlap")
-                        it = db_.create_item(db_cell, subc)
-                        text = "Port Names: "
-                        values = []
-                        for _port in ports:
-                            text += (
-                                f"{_port[1].name}."
-                                f"{_port[0].name or _port[0].trans.to_s()}/"
-                            )
-
-                            values.append(
-                                rdb.RdbItemValue(
-                                    self.kcl.to_um(
-                                        port_polygon(_port[0].width).transformed(
-                                            _port[0].trans
-                                        )
-                                    )
-                                )
-                            )
-                        it.add_value(text[:-1])
-                        for value in values:
-                            it.add_value(value)
-                    case _:
-                        raise ValueError(f"Unexpected number of ports: {len(ports)}")
-            if check_layer_connectivity:
-                error_region_shapes = kdb.Region()
-                error_region_instances = kdb.Region()
-                reg = kdb.Region(self.shapes(layer))
-                inst_regions: dict[int, kdb.Region] = {}
-                inst_region = kdb.Region()
-                for i, inst in enumerate(self.insts):
-                    _bbox = inst.bbox(layer)
-                    _inst_region = kdb.Region(
-                        kdb.DBox(
-                            _bbox.left, _bbox.bottom, _bbox.right, _bbox.top
-                        ).to_itype(self.kcl.dbu)
-                    )
-                    inst_shapes: kdb.Region | None = None
-                    if not (inst_region & _inst_region).is_empty():
-                        if inst_shapes is None:
-                            inst_shapes = kdb.Region()
-                            shape_it = self.begin_shapes_rec_overlapping(
-                                layer, inst.bbox(layer)
-                            )
-                            shape_it.select_cells([inst.cell.cell_index()])
-                            shape_it.min_depth = 1
-                            for _it in shape_it.each():
-                                if _it.path()[0].inst() == inst.instance:
-                                    inst_shapes.insert(
-                                        _it.shape().polygon.transformed(_it.trans())
-                                    )
-
-                        for j, _reg in inst_regions.items():
-                            if _reg & _inst_region:
-                                __reg = kdb.Region()
-                                shape_it = self.begin_shapes_rec_touching(
-                                    layer, (_reg & _inst_region).bbox()
-                                )
-                                shape_it.select_cells([self.insts[j].cell.cell_index()])
-                                shape_it.min_depth = 1
-                                for _it in shape_it.each():
-                                    if _it.path()[0].inst() == self.insts[j].instance:
-                                        __reg.insert(
-                                            _it.shape().polygon.transformed(_it.trans())
-                                        )
-
-                                error_region_instances.insert(__reg & inst_shapes)
-
-                    if not (_inst_region & reg).is_empty():
-                        rec_it = self.begin_shapes_rec_touching(
-                            layer, (_inst_region & reg).bbox()
-                        )
-                        rec_it.min_depth = 1
-                        error_region_shapes += kdb.Region(rec_it) & reg
-                    inst_region += _inst_region
-                    inst_regions[i] = _inst_region
-                if not error_region_shapes.is_empty():
-                    sc = db_.category_by_path(
-                        layer_cat(layer).path() + ".ShapeInstanceshapeOverlap"
-                    ) or db_.create_category(
-                        layer_cat(layer), "ShapeInstanceshapeOverlap"
-                    )
-                    it = db_.create_item(db_cell, sc)
-                    it.add_value("Shapes overlapping with shapes of instances")
-                    for poly in error_region_shapes.merge().each():
-                        it.add_value(self.kcl.to_um(poly))
-                if not error_region_instances.is_empty():
-                    sc = db_.category_by_path(
-                        layer_cat(layer).path() + ".InstanceshapeOverlap"
-                    ) or db_.create_category(layer_cat(layer), "InstanceshapeOverlap")
-                    it = db_.create_item(db_cell, sc)
-                    it.add_value(
-                        "Instance shapes overlapping with shapes of other instances"
-                    )
-                    for poly in error_region_instances.merge().each():
-                        it.add_value(self.kcl.to_um(poly))
-
-        return db_
-
-    def insert_vinsts(self, recursive: bool = True) -> None:
-        """Insert all virtual instances and create Instances of real KCells."""
-        if not self._base_kcell.kdb_cell._destroyed():
-            for vi in self._base_kcell.vinsts:
-                vi.insert_into(self)
-            self._base_kcell.vinsts.clear()
-            called_cell_indexes = self._base_kcell.kdb_cell.called_cells()
-            for c in sorted(
-                set(
-                    self.kcl[ci]
-                    for ci in called_cell_indexes
-                    if not self.kcl[ci].kdb_cell._destroyed()
-                )
-                & self.kcl.tkcells.keys(),
-                key=lambda c: c.hierarchy_levels(),
-            ):
-                for vi in c._base_kcell.vinsts:
-                    vi.insert_into(c)
-                c._base_kcell.vinsts.clear()
-
-
-class DKCell(ProtoTKCell[float], UMGeometricObject):
-    """Cell with floating point units."""
-
-    yaml_tag: ClassVar[str] = "!DKCell"
-
-    @overload
-    def __init__(self, *, base_kcell: TKCell) -> None: ...
-
-    @overload
-    def __init__(
-        self,
-        *,
-        name: str | None = None,
-        kcl: KCLayout | None = None,
-        kdb_cell: kdb.Cell | None = None,
-        ports: Iterable[ProtoPort[Any]] | None = None,
-        info: dict[str, Any] | None = None,
-        settings: dict[str, Any] | None = None,
-    ) -> None: ...
-
-    def __init__(
-        self,
-        *,
-        base_kcell: TKCell | None = None,
-        name: str | None = None,
-        kcl: KCLayout | None = None,
-        kdb_cell: kdb.Cell | None = None,
-        ports: Iterable[ProtoPort[Any]] | None = None,
-        info: dict[str, Any] | None = None,
-        settings: dict[str, Any] | None = None,
-    ) -> None:
-        """Constructor of KCell.
-
-        Args:
-            base_kcell: If not `None`, a KCell will be created from and existing
-                KLayout Cell
-            name: Name of the cell, if None will autogenerate name to
-                "Unnamed_<cell_index>".
-            kcl: KCLayout the cell should be attached to.
-            kdb_cell: If not `None`, a KCell will be created from and existing
-                KLayout Cell
-            ports: Attach an existing [Ports][kfactory.kcell.Ports] object to the KCell,
-                if `None` create an empty one.
-            info: Info object to attach to the KCell.
-            settings: KCellSettings object to attach to the KCell.
-        """
-        super().__init__(
-            base_kcell=base_kcell,
-            name=name,
-            kcl=kcl,
-            kdb_cell=kdb_cell,
-            ports=ports,
-            info=info,
-            settings=settings,
-        )
-
-    @property
-    def ports(self) -> DPorts:
-        """Ports associated with the cell."""
-        return DPorts(kcl=self.kcl, bases=self._base_kcell.ports)
-
-    @ports.setter
-    def ports(self, new_ports: Iterable[ProtoPort[Any]]) -> None:
-        if self.locked:
-            raise LockedError(self)
-        self._base_kcell.ports = [port.base for port in new_ports]
-
-    @property
-    def insts(self) -> DInstances:
-        """Instances associated with the cell."""
-        return DInstances(cell=self._base_kcell)
-
-    def __lshift__(self, cell: ProtoTKCell[Any]) -> DInstance:
-        """Convenience function for [create_inst][kfactory.kcell.KCell.create_inst].
-
-        Args:
-            cell: The cell to be added as an instance
-        """
-        return DInstance(kcl=self.kcl, instance=self.create_inst(cell).instance)
-
-    def create_port(self, **kwargs: Any) -> DPort:
-        """Create a port in the cell."""
-        if self.locked:
-            raise LockedError(self)
-        return self.ports.create_port(**kwargs)
-
-
-class KCell(ProtoTKCell[int], DBUGeometricObject):
-    """Cell with integer units."""
-
-    yaml_tag: ClassVar[str] = "!KCell"
-
-    @overload
-    def __init__(self, *, base_kcell: TKCell) -> None: ...
-
-    @overload
-    def __init__(
-        self,
-        *,
-        name: str | None = None,
-        kcl: KCLayout | None = None,
-        kdb_cell: kdb.Cell | None = None,
-        ports: Iterable[ProtoPort[Any]] | None = None,
-        info: dict[str, Any] | None = None,
-        settings: dict[str, Any] | None = None,
-    ) -> None: ...
-
-    def __init__(
-        self,
-        *,
-        base_kcell: TKCell | None = None,
-        name: str | None = None,
-        kcl: KCLayout | None = None,
-        kdb_cell: kdb.Cell | None = None,
-        ports: Iterable[ProtoPort[Any]] | None = None,
-        info: dict[str, Any] | None = None,
-        settings: dict[str, Any] | None = None,
-    ) -> None:
-        """Constructor of KCell.
-
-        Args:
-            base_kcell: If not `None`, a KCell will be created from and existing
-                KLayout Cell
-            name: Name of the cell, if None will autogenerate name to
-                "Unnamed_<cell_index>".
-            kcl: KCLayout the cell should be attached to.
-            kdb_cell: If not `None`, a KCell will be created from and existing
-                KLayout Cell
-            ports: Attach an existing [Ports][kfactory.kcell.Ports] object to the KCell,
-                if `None` create an empty one.
-            info: Info object to attach to the KCell.
-            settings: KCellSettings object to attach to the KCell.
-        """
-        super().__init__(
-            base_kcell=base_kcell,
-            name=name,
-            kcl=kcl,
-            kdb_cell=kdb_cell,
-            ports=ports,
-            info=info,
-            settings=settings,
-        )
-
-    @property
-    def ports(self) -> Ports:
-        """Ports associated with the cell."""
-        return Ports(kcl=self.kcl, bases=self._base_kcell.ports)
-
-    @ports.setter
-    def ports(self, new_ports: Iterable[ProtoPort[Any]]) -> None:
-        if self.locked:
-            raise LockedError(self)
-        self._base_kcell.ports = [port.base for port in new_ports]
-
-    @property
-    def insts(self) -> Instances:
-        """Instances associated with the cell."""
-        return Instances(cell=self._base_kcell)
-
-    def __lshift__(self, cell: ProtoTKCell[Any]) -> Instance:
-        """Convenience function for [create_inst][kfactory.kcell.KCell.create_inst].
-
-        Args:
-            cell: The cell to be added as an instance
-        """
-        return self.create_inst(cell)
-
-    def create_port(self, **kwargs: Any) -> Port:
-        """Create a port in the cell."""
-        if self.locked:
-            raise LockedError(self)
-        return self.ports.create_port(**kwargs)
-
-    @classmethod
-    def from_yaml(
-        cls,
-        constructor: SafeConstructor,
-        node: Any,
-        verbose: bool = False,
-    ) -> Self:
-        """Internal function used by the placer to convert yaml to a KCell."""
-        d = SafeConstructor.construct_mapping(
-            constructor,
-            node,
-            deep=True,
-        )
-        cell = cls(name=d["name"])
-        if verbose:
-            print(f"Building {d['name']}")
-        for _d in d.get("ports", Ports(ports=[], kcl=cell.kcl)):
-            if "dcplx_trans" in _d:
-                p = cell.create_port(
-                    name=str(_d["name"]),
-                    dcplx_trans=kdb.DCplxTrans.from_s(_d["dcplx_trans"]),
-                    width=cell.kcl.to_dbu(_d["dwidth"]),
-                    layer=cell.kcl.layer(kdb.LayerInfo.from_string(_d["layer"])),
-                    port_type=_d["port_type"],
-                )
-            else:
-                p = cell.create_port(
-                    name=str(_d["name"]),
-                    trans=kdb.Trans.from_s(_d["trans"]),
-                    width=cell.kcl.to_dbu(int(_d["width"])),
-                    layer=cell.kcl.layer(kdb.LayerInfo.from_string(_d["layer"])),
-                    port_type=_d["port_type"],
-                )
-            p.info = Info(
-                **{
-                    name: _deserialize_setting(setting)
-                    for name, setting in _d["info"].items()
-                }
-            )
-        cell.settings = KCellSettings(
-            **{
-                name: _deserialize_setting(setting)
-                for name, setting in d.get("settings", {}).items()
-            }
-        )
-        cell.info = Info(
-            **{
-                name: _deserialize_setting(setting)
-                for name, setting in d.get("info", {}).items()
-            }
-        )
-        for inst in d.get("insts", []):
-            if "cellname" in inst:
-                _cell = cell.kcl[inst["cellname"]]
-            elif "cellfunction" in inst:
-                module_name, fname = inst["cellfunction"].rsplit(".", 1)
-                module = importlib.import_module(module_name)
-                cellf = getattr(module, fname)
-                _cell = cellf(**inst["settings"])
-                del module
-            else:
-                raise NotImplementedError(
-                    'To define an instance, either a "cellfunction" or'
-                    ' a "cellname" needs to be defined'
-                )
-            t = inst.get("trans", {})
-            if isinstance(t, str):
-                cell.create_inst(
-                    _cell,
-                    kdb.Trans.from_s(inst["trans"]),
-                )
-            else:
-                angle = t.get("angle", 0)
-                mirror = t.get("mirror", False)
-
-                kinst = cell.create_inst(
-                    _cell,
-                    kdb.Trans(angle, mirror, 0, 0),
-                )
-
-                x0_yml = t.get("x0", DEFAULT_TRANS["x0"])
-                y0_yml = t.get("y0", DEFAULT_TRANS["y0"])
-                x_yml = t.get("x", DEFAULT_TRANS["x"])
-                y_yml = t.get("y", DEFAULT_TRANS["y"])
-                margin = t.get("margin", DEFAULT_TRANS["margin"])
-                margin_x = margin.get(
-                    "x",
-                    DEFAULT_TRANS["margin"]["x"],  # type: ignore[index]
-                )
-                margin_y = margin.get(
-                    "y",
-                    DEFAULT_TRANS["margin"]["y"],  # type: ignore[index]
-                )
-                margin_x0 = margin.get(
-                    "x0",
-                    DEFAULT_TRANS["margin"]["x0"],  # type: ignore[index]
-                )
-                margin_y0 = margin.get(
-                    "y0",
-                    DEFAULT_TRANS["margin"]["y0"],  # type: ignore[index]
-                )
-                ref_yml = t.get("ref", DEFAULT_TRANS["ref"])
-                if isinstance(ref_yml, str):
-                    i: Instance
-                    for i in reversed(cell.insts):
-                        if i.cell.name == ref_yml:
-                            ref = i
-                            break
-                    else:
-                        IndexError(f"No instance with cell name: <{ref_yml}> found")
-                elif isinstance(ref_yml, int) and len(cell.insts) > 1:
-                    ref = cell.insts[ref_yml]
-
-                # margins for x0/y0 need to be in with opposite sign of
-                # x/y due to them being subtracted later
-
-                # x0
-                match x0_yml:
-                    case "W":
-                        x0 = kinst.bbox().left - margin_x0
-                    case "E":
-                        x0 = kinst.bbox().right + margin_x0
-                    case _:
-                        if isinstance(x0_yml, int):
-                            x0 = x0_yml
-                        else:
-                            NotImplementedError("unknown format for x0")
-                # y0
-                match y0_yml:
-                    case "S":
-                        y0 = kinst.bbox().bottom - margin_y0
-                    case "N":
-                        y0 = kinst.bbox().top + margin_y0
-                    case _:
-                        if isinstance(y0_yml, int):
-                            y0 = y0_yml
-                        else:
-                            NotImplementedError("unknown format for y0")
-                # x
-                match x_yml:
-                    case "W":
-                        if len(cell.insts) > 1:
-                            x = ref.bbox().left
-                            if x_yml != x0_yml:
-                                x -= margin_x
-                        else:
-                            x = margin_x
-                    case "E":
-                        if len(cell.insts) > 1:
-                            x = ref.bbox().right
-                            if x_yml != x0_yml:
-                                x += margin_x
-                        else:
-                            x = margin_x
-                    case _:
-                        if isinstance(x_yml, int):
-                            x = x_yml
-                        else:
-                            NotImplementedError("unknown format for x")
-                # y
-                match y_yml:
-                    case "S":
-                        if len(cell.insts) > 1:
-                            y = ref.bbox().bottom
-                            if y_yml != y0_yml:
-                                y -= margin_y
-                        else:
-                            y = margin_y
-                    case "N":
-                        if len(cell.insts) > 1:
-                            y = ref.bbox().top
-                            if y_yml != y0_yml:
-                                y += margin_y
-                        else:
-                            y = margin_y
-                    case _:
-                        if isinstance(y_yml, int):
-                            y = y_yml
-                        else:
-                            NotImplementedError("unknown format for y")
-                kinst.transform(kdb.Trans(0, False, x - x0, y - y0))
-        type_to_class: dict[
-            str,
-            Callable[
-                [str],
-                kdb.Box
-                | kdb.DBox
-                | kdb.Polygon
-                | kdb.DPolygon
-                | kdb.Edge
-                | kdb.DEdge
-                | kdb.Text
-                | kdb.DText,
-            ],
-        ] = {
-            "box": kdb.Box.from_s,
-            "polygon": kdb.Polygon.from_s,
-            "edge": kdb.Edge.from_s,
-            "text": kdb.Text.from_s,
-            "dbox": kdb.DBox.from_s,
-            "dpolygon": kdb.DPolygon.from_s,
-            "dedge": kdb.DEdge.from_s,
-            "dtext": kdb.DText.from_s,
-        }
-
-        for layer, shapes in dict(d.get("shapes", {})).items():
-            linfo = kdb.LayerInfo.from_string(layer)
-            for shape in shapes:
-                shapetype, shapestring = shape.split(" ", 1)
-                cell.shapes(cell.layout().layer(linfo)).insert(
-                    type_to_class[shapetype](shapestring)
-                )
-
-        return cell
-
-    @classmethod
-    def to_yaml(cls, representer: BaseRepresenter, node: Self) -> MappingNode:
-        """Internal function to convert the cell to yaml."""
-        d: dict[str, Any] = {
-            "name": node.name,
-            # "ports": node.ports,  # Ports.to_yaml(representer, node.ports),
-        }
-
-        insts = [
-            {"cellname": inst.cell.name, "trans": inst.instance.trans.to_s()}
-            for inst in node.insts
-        ]
-        shapes = {
-            node.layout().get_info(layer).to_s(): [
-                shape.to_s() for shape in node.shapes(layer).each()
-            ]
-            for layer in node.layout().layer_indexes()
-            if not node.shapes(layer).is_empty()
-        }
-        ports: list[dict[str, Any]] = []
-        for port in node.ports:
-            _l = node.kcl.get_info(port.layer)
-            p: dict[str, Any] = {
-                "name": port.name,
-                "layer": [_l.layer, _l.datatype],
-                "port_type": port.port_type,
-            }
-            if port.base.trans:
-                p["trans"] = port.base.trans.to_s()
-                p["width"] = port.width
-            else:
-                assert port.base.dcplx_trans is not None
-                p["dcplx_trans"] = port.base.dcplx_trans.to_s()
-                p["dwidth"] = port.dwidth
-            p["info"] = {
-                name: _serialize_setting(setting)
-                for name, setting in node.info.model_dump().items()
-            }
-            ports.append(p)
-
-        d["ports"] = ports
-
-        if insts:
-            d["insts"] = insts
-        if shapes:
-            d["shapes"] = shapes
-        d["settings"] = {
-            name: _serialize_setting(setting)
-            for name, setting in node.settings.model_dump().items()
-        }
-        d["info"] = {
-            name: _serialize_setting(info)
-            for name, info in node.info.model_dump().items()
-        }
-        return representer.represent_mapping(cls.yaml_tag, d)
-
-
-def create_port_error(
-    p1: ProtoPort[Any],
-    p2: ProtoPort[Any],
-    c1: ProtoTKCell[Any],
-    c2: ProtoTKCell[Any],
-    db: rdb.ReportDatabase,
-    db_cell: rdb.RdbCell,
-    cat: rdb.RdbCategory,
-    dbu: float,
-) -> None:
-    it = db.create_item(db_cell, cat)
-    if p1.name and p2.name:
-        it.add_value(f"Port Names: {c1.name}.{p1.name}/{c2.name}.{p2.name}")
-    it.add_value(
-        port_polygon(p1.cross_section.width).transformed(p1.trans).to_dtype(dbu)
-    )
-    it.add_value(
-        port_polygon(p2.cross_section.width).transformed(p2.trans).to_dtype(dbu)
-    )
-
-
-class CrossSectionSpec(TypedDict):
-    name: NotRequired[str]
-    sections: NotRequired[
-        list[tuple[kdb.LayerInfo, int] | tuple[kdb.LayerInfo, int, int]]
-    ]
-    main_layer: kdb.LayerInfo
-    width: int | float
-    dsections: NotRequired[
-        list[tuple[kdb.LayerInfo, float] | tuple[kdb.LayerInfo, float, float]]
-    ]
-
-
-class CrossSectionModel(BaseModel):
-    cross_sections: dict[str, SymmetricalCrossSection] = Field(default_factory=dict)
-    kcl: KCLayout
-
-    def get_cross_section(
-        self,
-        cross_section: str
-        | SymmetricalCrossSection
-        | CrossSectionSpec
-        | DSymmetricalCrossSection,
-    ) -> SymmetricalCrossSection:
-        if isinstance(cross_section, SymmetricalCrossSection):
-            if cross_section.enclosure != self.kcl.get_enclosure(
-                cross_section.enclosure
-            ):
-                return self.get_cross_section(
-                    CrossSectionSpec(
-                        sections=cross_section.enclosure.model_dump()["sections"],
-                        main_layer=cross_section.main_layer,
-                        name=cross_section.name,
-                        width=cross_section.width,
-                    )
-                )
-        if isinstance(cross_section, str):
-            return self.cross_sections[cross_section]
-        elif isinstance(cross_section, DSymmetricalCrossSection):
-            cross_section = cross_section.to_itype(self.kcl)
-        elif isinstance(cross_section, dict):
-            cast(CrossSectionSpec, cross_section)
-            if "dsections" in cross_section:
-                cross_section = SymmetricalCrossSection(
-                    width=self.kcl.to_dbu(cross_section["width"]),
-                    enclosure=self.kcl.layer_enclosures.get_enclosure(
-                        enclosure=LayerEnclosureSpec(
-                            dsections=cross_section["dsections"],
-                            main_layer=cross_section["main_layer"],
-                        ),
-                        kcl=self.kcl,
-                    ),
-                    name=cross_section.get("name", None),
-                )
-            else:
-                w = cross_section["width"]
-                if not isinstance(w, int) and not w.is_integer():
-                    raise ValueError(
-                        "A CrossSectionSpec with 'sections' must have a width in dbu."
-                    )
-                cross_section = SymmetricalCrossSection(
-                    width=int(w),
-                    enclosure=self.kcl.layer_enclosures.get_enclosure(
-                        LayerEnclosureSpec(
-                            sections=cross_section.get("sections", []),
-                            main_layer=cross_section["main_layer"],
-                        ),
-                        kcl=self.kcl,
-                    ),
-                    name=cross_section.get("name", None),
-                )
-        if cross_section.name not in self.cross_sections:
-            self.cross_sections[cross_section.name] = cross_section
-            return cross_section
-        return self.cross_sections[cross_section.name]
-
-    def __repr__(self) -> str:
-        return repr(self.cross_sections)
-
-
-class Constants(BaseModel):
-    """Constant Model class."""
-
-    model_config = ConfigDict(arbitrary_types_allowed=True)
-
-
-class LayerLevel(BaseModel):
-    """Level for 3D LayerStack.
-
-    Parameters:
-        layer: (GDSII Layer number, GDSII datatype).
-        thickness: layer thickness in um.
-        thickness_tolerance: layer thickness tolerance in um.
-        zmin: height position where material starts in um.
-        material: material name.
-        sidewall_angle: in degrees with respect to normal.
-        z_to_bias: parametrizes shrinking/expansion of the design GDS layer
-            when extruding from zmin (0) to zmin + thickness (1).
-            Defaults no buffering [[0, 1], [0, 0]].
-        info: simulation_info and other types of metadata.
-            mesh_order: lower mesh order (1) will have priority over higher
-                mesh order (2) in the regions where materials overlap.
-            refractive_index: refractive_index
-                can be int, complex or function that depends on wavelength (um).
-            type: grow, etch, implant, or background.
-            mode: octagon, taper, round.
-                https://gdsfactory.github.io/klayout_pyxs/DocGrow.html
-            into: etch into another layer.
-                https://gdsfactory.github.io/klayout_pyxs/DocGrow.html
-            doping_concentration: for implants.
-            resistivity: for metals.
-            bias: in um for the etch.
-    """
-
-    layer: tuple[int, int]
-    thickness: float
-    thickness_tolerance: float | None = None
-    zmin: float
-    material: str | None = None
-    sidewall_angle: float = 0.0
-    z_to_bias: tuple[int, ...] | None = None
-    info: Info = Info()
-
-    def __init__(
-        self,
-        layer: tuple[int, int] | kdb.LayerInfo,
-        zmin: float,
-        thickness: float,
-        thickness_tolerance: float | None = None,
-        material: str | None = None,
-        sidewall_angle: float = 0.0,
-        z_to_bias: tuple[int, ...] | None = None,
-        info: Info = Info(),
-    ) -> None:
-        if isinstance(layer, kdb.LayerInfo):
-            layer = (layer.layer, layer.datatype)
-        super().__init__(
-            layer=layer,
-            zmin=zmin,
-            thickness=thickness,
-            thickness_tolerance=thickness_tolerance,
-            material=material,
-            sidewall_angle=sidewall_angle,
-            z_to_bias=z_to_bias,
-            info=info,
-        )
-
-
-class LayerStack(BaseModel):
-    """For simulation and 3D rendering.
-
-    Parameters:
-        layers: dict of layer_levels.
-    """
-
-    layers: dict[str, LayerLevel] = Field(default_factory=dict)
-
-    def __init__(self, **layers: LayerLevel) -> None:
-        """Add LayerLevels automatically for subclassed LayerStacks."""
-        super().__init__(layers=layers)
-
-    def get_layer_to_thickness(self) -> dict[tuple[int, int], float]:
-        """Returns layer tuple to thickness (um)."""
-        return {
-            level.layer: level.thickness
-            for level in self.layers.values()
-            if level.thickness
-        }
-
-    def get_layer_to_zmin(self) -> dict[tuple[int, int], float]:
-        """Returns layer tuple to z min position (um)."""
-        return {
-            level.layer: level.zmin for level in self.layers.values() if level.thickness
-        }
-
-    def get_layer_to_material(self) -> dict[tuple[int, int], str]:
-        """Returns layer tuple to material name."""
-        return {
-            level.layer: level.material
-            for level in self.layers.values()
-            if level.thickness and level.material
-        }
-
-    def get_layer_to_sidewall_angle(self) -> dict[tuple[int, int], float]:
-        """Returns layer tuple to material name."""
-        return {
-            level.layer: level.sidewall_angle
-            for level in self.layers.values()
-            if level.thickness
-        }
-
-    def get_layer_to_info(self) -> dict[tuple[int, int], Info]:
-        """Returns layer tuple to info dict."""
-        return {level.layer: level.info for level in self.layers.values()}
-
-    def to_dict(self) -> dict[str, dict[str, dict[str, Any]]]:
-        return {
-            level_name: level.model_dump() for level_name, level in self.layers.items()
-        }
-
-    def __getitem__(self, key: str) -> LayerLevel:
-        """Access layer stack elements."""
-        if key not in self.layers:
-            layers = list(self.layers.keys())
-            raise ValueError(f"{key!r} not in {layers}")
-
-        return self.layers[key]
-
-    def __getattr__(self, attr: str) -> Any:
-        return self.layers[attr]
-
-
-class ProtoCells(Mapping[int, KC], ABC):
-    _kcl: KCLayout
-
-    def __init__(self, kcl: KCLayout) -> None:
-        self._kcl = kcl
-
-    @abstractmethod
-    def __getitem__(self, key: int | str) -> KC: ...
-
-    def __delitem__(self, key: int | str) -> None:
-        """Delete a cell by key (name or index)."""
-        if isinstance(key, int):
-            del self._kcl.tkcells[key]
-        else:
-            cell_index = self._kcl[key].cell_index()
-            del self._kcl.tkcells[cell_index]
-
-    @abstractmethod
-    def _generate_dict(self) -> dict[int, KC]: ...
-
-    def __iter__(self) -> Iterator[int]:
-        return iter(self._kcl.tkcells)
-
-    def __len__(self) -> int:
-        return len(self._kcl.tkcells)
-
-    def items(self) -> ItemsView[int, KC]:
-        return self._generate_dict().items()
-
-    def values(self) -> ValuesView[KC]:
-        return self._generate_dict().values()
-
-    def keys(self) -> KeysView[int]:
-        return self._generate_dict().keys()
-
-    def __contains__(self, key: object) -> bool:
-        if isinstance(key, int | str):
-            return key in self._kcl.tkcells
-        return False
-
-
-class DKCells(ProtoCells[DKCell]):
-    def __getitem__(self, key: int | str) -> DKCell:
-        return DKCell(base_kcell=self._kcl[key].base_kcell)
-
-    def _generate_dict(self) -> dict[int, DKCell]:
-        return {
-            i: DKCell(base_kcell=self._kcl[i].base_kcell) for i in self._kcl.tkcells
-        }
-
-
-class KCells(ProtoCells[KCell]):
-    def __getitem__(self, key: int | str) -> KCell:
-        return KCell(base_kcell=self._kcl[key].base_kcell)
-
-    def _generate_dict(self) -> dict[int, KCell]:
-        return {i: KCell(base_kcell=self._kcl[i].base_kcell) for i in self._kcl.tkcells}
-
-
-class KCLayout(
-    BaseModel, arbitrary_types_allowed=True, extra="allow", validate_assignment=True
-):
-    """Small extension to the klayout.db.Layout.
-
-    It adds tracking for the [KCell][kfactory.kcell.KCell] objects
-    instead of only the `klayout.db.Cell` objects.
-    Additionally it allows creation and registration through `create_cell`
-
-    All attributes of `klayout.db.Layout` are transparently accessible
-
-    Attributes:
-        editable: Whether the layout should be opened in editable mode (default: True)
-        rename_function: function that takes an iterable object of ports and renames
-            them
-    """
-
-    """Store layers, enclosures, cell functions, simulation_settings ...
-
-    only one Pdk can be active at a given time.
-
-    Attributes:
-        name: PDK name.
-        enclosures: dict of enclosures factories.
-        cells: dict of str mapping to KCells.
-        cell_factories: dict of str mapping to cell factories.
-        base_pdk: a pdk to copy from and extend.
-        default_decorator: decorate all cells, if not otherwise defined on the cell.
-        layers: maps name to gdslayer/datatype.
-            Must be of type LayerEnum.
-        layer_stack: maps name to layer numbers, thickness, zmin, sidewall_angle.
-            if can also contain material properties
-            (refractive index, nonlinear coefficient, sheet resistance ...).
-        sparameters_path: to store Sparameters simulations.
-        interconnect_cml_path: path to interconnect CML (optional).
-        grid_size: in um. Defaults to 1nm.
-        constants: dict of constants for the PDK.
-
-    """
-    name: str
-    layout: kdb.Layout
-    layer_enclosures: LayerEnclosureModel
-    cross_sections: CrossSectionModel
-    enclosure: KCellEnclosure
-    library: kdb.Library
-
-    factories: Factories[ProtoTKCell[Any]]
-    virtual_factories: Factories[VKCell]
-    tkcells: dict[int, TKCell] = Field(default_factory=dict)
-    layers: type[LayerEnum]
-    infos: LayerInfos
-    layer_stack: LayerStack
-    netlist_layer_mapping: dict[LayerEnum | int, LayerEnum | int] = Field(
-        default_factory=dict
-    )
-    sparameters_path: Path | str | None
-    interconnect_cml_path: Path | str | None
-    constants: Constants
-    rename_function: Callable[..., None]
-    _registered_functions: dict[int, Callable[..., TKCell]]
-
-    info: Info = Field(default_factory=Info)
-    settings: KCellSettings = Field(frozen=True)
-    future_cell_name: str | None
-
-    decorators: Decorators
-
-    def __init__(
-        self,
-        name: str,
-        layer_enclosures: dict[str, LayerEnclosure] | LayerEnclosureModel | None = None,
-        enclosure: KCellEnclosure | None = None,
-        infos: type[LayerInfos] | None = None,
-        sparameters_path: Path | str | None = None,
-        interconnect_cml_path: Path | str | None = None,
-        layer_stack: LayerStack | None = None,
-        constants: type[Constants] | None = None,
-        base_kcl: KCLayout | None = None,
-        port_rename_function: Callable[..., None] = rename_clockwise_multi,
-        copy_base_kcl_layers: bool = True,
-        info: dict[str, MetaData] | None = None,
-    ) -> None:
-        """Create a new KCLayout (PDK). Can be based on an old KCLayout.
-
-        Args:
-            name: Name of the PDK.
-            layer_enclosures: Additional KCellEnclosures that should be available
-                except the KCellEnclosure
-            enclosure: The standard KCellEnclosure of the PDK.
-            infos: A LayerInfos describing the layerstack of the PDK.
-            sparameters_path: Path to the sparameters config file.
-            interconnect_cml_path: Path to the interconnect file.
-            layer_stack: maps name to layer numbers, thickness, zmin, sidewall_angle.
-                if can also contain material properties
-                (refractive index, nonlinear coefficient, sheet resistance ...).
-            constants: A model containing all the constants related to the PDK.
-            base_kcl: an optional basis of the PDK.
-            port_rename_function: Which function to use for renaming kcell ports.
-            copy_base_kcl_layers: Copy all known layers from the base if any are
-                defined.
-            info: Additional metadata to put into info attribute.
-        """
-        library = kdb.Library()
-        layout = library.layout()
-        layer_stack = layer_stack or LayerStack()
-        _constants = constants() if constants else Constants()
-        _infos = infos() if infos else LayerInfos()
-        super().__init__(
-            name=name,
-            layer_enclosures=LayerEnclosureModel(dict()),
-            cross_sections=CrossSectionModel(kcl=self),
-            enclosure=KCellEnclosure([]),
-            infos=_infos,
-            layers=LayerEnum,
-            factories=Factories({}),
-            virtual_factories=Factories({}),
-            sparameters_path=sparameters_path,
-            interconnect_cml_path=interconnect_cml_path,
-            constants=_constants,
-            library=library,
-            layer_stack=layer_stack,
-            layout=layout,
-            rename_function=port_rename_function,
-            info=Info(**info) if info else Info(),
-            future_cell_name=None,
-            settings=KCellSettings(
-                version=__version__,
-                klayout_version=kdb.__version__,  # type: ignore[attr-defined]
-                meta_format="v3",
-            ),
-            decorators=Decorators(self),
-        )
-
-        self.library.register(self.name)
-
-        if layer_enclosures:
-            if isinstance(layer_enclosures, LayerEnclosureModel):
-                _layer_enclosures = LayerEnclosureModel(
-                    {
-                        name: lenc.copy_to(self)
-                        for name, lenc in layer_enclosures.root.items()
-                    }
-                )
-            else:
-                _layer_enclosures = LayerEnclosureModel(
-                    {
-                        name: lenc.copy_to(self)
-                        for name, lenc in layer_enclosures.items()
-                    }
-                )
-        else:
-            _layer_enclosures = LayerEnclosureModel({})
-
-        enclosure = (
-            enclosure.copy_to(self) if enclosure else KCellEnclosure(enclosures=[])
-        )
-        # layers = self.layerenum_from_dict(name="LAYER", layers=infos)
-        sparameters_path = sparameters_path
-        interconnect_cml_path = interconnect_cml_path
-        if enclosure is None:
-            enclosure = KCellEnclosure([])
-        if layer_enclosures is None:
-            _layer_enclosures = LayerEnclosureModel()
-        # self.layers = layers
-        self.sparameters_path = sparameters_path
-        self.enclosure = enclosure
-        self.layer_enclosures = _layer_enclosures
-        self.interconnect_cml_path = interconnect_cml_path
-
-        kcls[self.name] = self
-
-    @model_validator(mode="before")
-    def _validate_layers(cls, data: dict[str, Any]) -> dict[str, Any]:
-        data["layers"] = layerenum_from_dict(
-            layers=data["infos"], layout=data["library"].layout()
-        )
-        data["library"].register(data["name"])
-        return data
-
-    # @field_validator("name", mode="after")
-    # @classmethod
-    # def _set_name_and_library(cls, name: str) -> None:
-    #     cls.library.register(name)
-
-    @functools.cached_property
-    def dkcells(self) -> DKCells:
-        """DKCells is a mapping of int to DKCell."""
-        return DKCells(self)
-
-    @functools.cached_property
-    def kcells(self) -> KCells:
-        """KCells is a mapping of int to KCell."""
-        return KCells(self)
-
-    @property
-    def dbu(self) -> float:
-        """Get the database unit."""
-        return self.layout.dbu
-
-    def create_layer_enclosure(
-        self,
-        sections: Sequence[
-            tuple[kdb.LayerInfo, int] | tuple[kdb.LayerInfo, int, int]
-        ] = [],
-        name: str | None = None,
-        main_layer: kdb.LayerInfo | None = None,
-        dsections: Sequence[
-            tuple[kdb.LayerInfo, float] | tuple[kdb.LayerInfo, float, float]
-        ]
-        | None = None,
-    ) -> LayerEnclosure:
-        """Create a new LayerEnclosure in the KCLayout."""
-        if name is None:
-            if main_layer is not None and main_layer.name != "":
-                name = main_layer.name
-        enc = LayerEnclosure(
-            sections=sections,
-            dsections=dsections,
-            name=name,
-            main_layer=main_layer,
-            kcl=self,
-        )
-
-        self.layer_enclosures[enc.name] = enc
-        return enc
-
-    @overload
-    def find_layer(self, name: str) -> LayerEnum: ...
-
-    @overload
-    def find_layer(self, info: kdb.LayerInfo) -> LayerEnum: ...
-
-    @overload
-    def find_layer(
-        self,
-        layer: int,
-        datatype: int,
-    ) -> LayerEnum: ...
-
-    @overload
-    def find_layer(
-        self,
-        layer: int,
-        dataytpe: int,
-        name: str,
-    ) -> LayerEnum: ...
-
-    @overload
-    def find_layer(
-        self, name: str, *, allow_undefined_layers: Literal[True] = True
-    ) -> LayerEnum | int: ...
-
-    @overload
-    def find_layer(
-        self, info: kdb.LayerInfo, *, allow_undefined_layers: Literal[True] = True
-    ) -> LayerEnum | int: ...
-
-    @overload
-    def find_layer(
-        self, layer: int, datatype: int, *, allow_undefined_layers: Literal[True] = True
-    ) -> LayerEnum | int: ...
-
-    @overload
-    def find_layer(
-        self,
-        layer: int,
-        dataytpe: int,
-        name: str,
-        allow_undefined_layers: Literal[True] = True,
-    ) -> LayerEnum | int: ...
-
-    def find_layer(
-        self,
-        *args: int | str | kdb.LayerInfo,
-        **kwargs: int | str | kdb.LayerInfo | bool,
-    ) -> LayerEnum | int:
-        """Try to find a registered layer. Throws a KeyError if it cannot find it.
-
-        Can find a layer either by name, layer and datatype (two args), LayerInfo, or
-        all three of layer, datatype, and name.
-        """
-        allow_undefined_layers = kwargs.pop(
-            "allow_undefined_layers", config.allow_undefined_layers
-        )
-        info = self.layout.get_info(self.layout.layer(*args, **kwargs))
-        try:
-            return self.layers[info.name]  # type:ignore[no-any-return, index]
-        except KeyError:
-            if allow_undefined_layers:
-                return self.layout.layer(info)
-            raise KeyError(
-                f"Layer '{args=}, {kwargs=}' has not been defined in the KCLayout."
-            )
-
-    @overload
-    def to_um(self, other: int) -> float: ...
-
-    @overload
-    def to_um(self, other: kdb.Point) -> kdb.DPoint: ...
-
-    @overload
-    def to_um(self, other: kdb.Vector) -> kdb.DVector: ...
-
-    @overload
-    def to_um(self, other: kdb.Box) -> kdb.DBox: ...
-
-    @overload
-    def to_um(self, other: kdb.Polygon) -> kdb.DPolygon: ...
-
-    @overload
-    def to_um(self, other: kdb.Path) -> kdb.DPath: ...
-
-    @overload
-    def to_um(self, other: kdb.Text) -> kdb.DText: ...
-
-    def to_um(
-        self,
-        other: int
-        | kdb.Point
-        | kdb.Vector
-        | kdb.Box
-        | kdb.Polygon
-        | kdb.Path
-        | kdb.Text,
-    ) -> (
-        float
-        | kdb.DPoint
-        | kdb.DVector
-        | kdb.DBox
-        | kdb.DPolygon
-        | kdb.DPath
-        | kdb.DText
-    ):
-        """Convert Shapes or values in dbu to DShapes or floats in um."""
-        return kdb.CplxTrans(self.layout.dbu) * other
-
-    @overload
-    def to_dbu(self, other: float) -> int: ...
-
-    @overload
-    def to_dbu(self, other: kdb.DPoint) -> kdb.Point: ...
-
-    @overload
-    def to_dbu(self, other: kdb.DVector) -> kdb.Vector: ...
-
-    @overload
-    def to_dbu(self, other: kdb.DBox) -> kdb.Box: ...
-
-    @overload
-    def to_dbu(self, other: kdb.DPolygon) -> kdb.Polygon: ...
-
-    @overload
-    def to_dbu(self, other: kdb.DPath) -> kdb.Path: ...
-
-    @overload
-    def to_dbu(self, other: kdb.DText) -> kdb.Text: ...
-
-    def to_dbu(
-        self,
-        other: float
-        | kdb.DPoint
-        | kdb.DVector
-        | kdb.DBox
-        | kdb.DPolygon
-        | kdb.DPath
-        | kdb.DText,
-    ) -> int | kdb.Point | kdb.Vector | kdb.Box | kdb.Polygon | kdb.Path | kdb.Text:
-        """Convert Shapes or values in dbu to DShapes or floats in um."""
-        return kdb.CplxTrans(self.layout.dbu).inverted() * other
-
-    @overload
-    def cell(
-        self,
-        _func: KCellFunc[KCellParams, ProtoTKCell[Any]],
-        /,
-    ) -> KCellFunc[KCellParams, KCell]: ...
-
-    # TODO: Fix to support KC once mypy supports it https://github.com/python/mypy/issues/17621
-    @overload
-    def cell(
-        self,
-        /,
-        *,
-        set_settings: bool = ...,
-        set_name: bool = ...,
-        check_ports: bool = ...,
-        check_instances: CHECK_INSTANCES | None = ...,
-        snap_ports: bool = ...,
-        add_port_layers: bool = ...,
-        cache: Cache[int, Any] | dict[int, Any] | None = ...,
-        basename: str | None = ...,
-        drop_params: list[str] = ...,
-        register_factory: bool = ...,
-        overwrite_existing: bool | None = ...,
-        layout_cache: bool | None = ...,
-        info: dict[str, MetaData] | None = ...,
-        post_process: Iterable[Callable[[TKCell], None]] = ...,
-        debug_names: bool | None = ...,
-        tags: list[str] | None = ...,
-    ) -> Callable[[KCellFunc[KCellParams, KCell]], KCellFunc[KCellParams, KCell]]: ...
-
-    def cell(
-        self,
-        _func: KCellFunc[KCellParams, ProtoTKCell[Any]] | None = None,
-        /,
-        *,
-        set_settings: bool = True,
-        set_name: bool = True,
-        check_ports: bool = True,
-        check_instances: CHECK_INSTANCES | None = None,
-        snap_ports: bool = True,
-        add_port_layers: bool = True,
-        cache: Cache[int, Any] | dict[int, Any] | None = None,
-        basename: str | None = None,
-        drop_params: list[str] = ["self", "cls"],
-        register_factory: bool = True,
-        overwrite_existing: bool | None = None,
-        layout_cache: bool | None = None,
-        info: dict[str, MetaData] | None = None,
-        post_process: Iterable[Callable[[TKCell], None]] = tuple(),
-        debug_names: bool | None = None,
-        tags: list[str] | None = None,
-    ) -> (
-        KCellFunc[KCellParams, KCell]
-        | Callable[[KCellFunc[KCellParams, KCell]], KCellFunc[KCellParams, KCell]]
-    ):
-        """Decorator to cache and auto name the cell.
-
-        This will use `functools.cache` to cache the function call.
-        Additionally, if enabled this will set the name and from the args/kwargs of the
-        function and also paste them into a settings dictionary of the
-        [KCell][kfactory.kcell.KCell].
-
-        Args:
-            output_type: The type of the cell to return.
-            set_settings: Copy the args & kwargs into the settings dictionary
-            set_name: Auto create the name of the cell to the functionname plus a
-                string created from the args/kwargs
-            check_ports: Check uniqueness of port names.
-            check_instances: Check for any complex instances. A complex instance is a an
-                instance that has a magnification != 1 or non-90° rotation.
-                Depending on the setting, an error is raised, the cell is flattened,
-                a VInstance is created instead of a regular instance, or they are
-                ignored.
-            snap_ports: Snap the centers of the ports onto the grid
-                (only x/y, not angle).
-            add_port_layers: Add special layers of
-                [netlist_layer_mapping][kfactory.kcell.KCLayout.netlist_layer_mapping]
-                to the ports if the port layer is in the mapping.
-            cache: Provide a user defined cache instead of an internal one. This
-                can be used for example to clear the cache.
-                expensive if the cell is called often).
-            basename: Overwrite the name normally inferred from the function or class
-                name.
-            drop_params: Drop these parameters before writing the
-                [settings][kfactory.kcell.KCell.settings]
-            register_factory: Register the resulting KCell-function to the
-                [factories][kfactory.kcell.KCLayout.factories]
-            layout_cache: If true, treat the layout like a cache, if a cell with the
-                same name exists already, pick that one instead of using running the
-                function. This only works if `set_name` is true. Can be globally
-                configured through `config.cell_layout_cache`.
-            overwrite_existing: If cells were created with the same name, delete other
-                cells with the same name. Can be globally configured through
-                `config.cell_overwrite_existing`.
-            info: Additional metadata to put into info attribute.
-            post_process: List of functions to call after the cell has been created.
-            debug_names: Check on setting the name whether a cell with this name already
-                exists.
-            tags: Tag cell functions with user defined tags. With this, cell functions
-                can then be retrieved with `kcl.factories.tags[my_tag]` or if filtered
-                for multiple `kcl.factories.for_tags([my_tag1, my_tag2, ...])`.
-        """
-        if check_instances is None:
-            check_instances = config.check_instances
-        if overwrite_existing is None:
-            overwrite_existing = config.cell_overwrite_existing
-        if layout_cache is None:
-            layout_cache = config.cell_layout_cache
-        if debug_names is None:
-            debug_names = config.debug_names
-
-        def decorator_autocell(
-            f: KCellFunc[KCellParams, ProtoTKCell[Any]],
-        ) -> KCellFunc[KCellParams, KCell]:
-            sig = inspect.signature(f)
-
-            _cache: Cache[_HashedTuple, KCell] | dict[_HashedTuple, KCell] = (
-                cache or Cache(maxsize=float("inf"))
-            )
-
-            @functools.wraps(f)
-            def wrapper_autocell(
-                *args: KCellParams.args, **kwargs: KCellParams.kwargs
-            ) -> KCell:
-                params: dict[str, Any] = {
-                    p.name: p.default for _, p in sig.parameters.items()
-                }
-                param_units: dict[str, str] = {
-                    p.name: p.annotation.__metadata__[0]
-                    for p in sig.parameters.values()
-                    if get_origin(p.annotation) is Annotated
-                }
-                arg_par = list(sig.parameters.items())[: len(args)]
-                for i, (k, _) in enumerate(arg_par):
-                    params[k] = args[i]
-                params.update(kwargs)
-
-                del_parameters: list[str] = []
-
-                for key, value in params.items():
-                    if isinstance(value, dict | list):
-                        params[key] = _to_hashable(value)
-                    elif isinstance(value, kdb.LayerInfo):
-                        params[key] = self.get_info(self.layer(value))
-                    if value is inspect.Parameter.empty:
-                        del_parameters.append(key)
-
-                for param in del_parameters:
-                    params.pop(param, None)
-                    param_units.pop(param, None)
-
-                @cachetools.cached(cache=_cache)
-                @functools.wraps(f)
-                def wrapped_cell(
-                    **params: KCellParams.args | KCellParams.kwargs,
-                ) -> KCell:
-                    for key, value in params.items():
-                        if isinstance(value, DecoratorDict | DecoratorList):
-                            params[key] = _hashable_to_original(value)
-                    old_future_name: str | None = None
-                    if set_name:
-                        if basename is not None:
-                            name = get_cell_name(basename, **params)
-                        else:
-                            name = get_cell_name(f.__name__, **params)
-                        old_future_name = self.future_cell_name
-                        self.future_cell_name = name
-                        if layout_cache:
-                            if overwrite_existing:
-                                for c in list(self._cells(self.future_cell_name)):
-                                    self[c.cell_index()].delete()
-                            else:
-                                layout_cell = self.layout_cell(self.future_cell_name)
-                                if layout_cell is not None:
-                                    logger.debug(
-                                        "Loading {} from layout cache",
-                                        self.future_cell_name,
-                                    )
-                                    return self.get_cell(layout_cell.cell_index())
-                        logger.debug(f"Constructing {self.future_cell_name}")
-                        _name: str | None = name
-                    else:
-                        _name = None
-                    cell = f(**params)  # type: ignore[call-arg]
-                    cell = KCell(base_kcell=cell.base_kcell)
-
-                    logger.debug("Constructed {}", _name or cell.name)
-
-                    if cell.locked:
-                        # If the cell is locked, it comes from a cache (most likely)
-                        # and should be copied first
-                        cell = cell.dup()
-                    if overwrite_existing:
-                        for c in list(self._cells(_name or cell.name)):
-                            if c is not cell.kdb_cell:
-                                self[c.cell_index()].delete()
-                    if set_name and _name:
-                        if debug_names and cell.kcl.layout_cell(_name) is not None:
-                            logger.opt(depth=4).error(
-                                "KCell with name {name} exists already. Duplicate "
-                                "occurrence in module '{module}' at "
-                                "line {lno}",
-                                name=_name,
-                                module=f.__module__,
-                                function_name=f.__name__,
-                                lno=inspect.getsourcelines(f)[1],
-                            )
-                            raise CellNameError(
-                                f"KCell with name {_name} exists already."
-                            )
-
-                        cell.name = _name
-                        self.future_cell_name = old_future_name
-                    if set_settings:
-                        if hasattr(f, "__name__"):
-                            cell.function_name = f.__name__
-                        elif hasattr(f, "func"):
-                            cell.function_name = f.func.__name__
-                        else:
-                            raise ValueError(f"Function {f} has no name.")
-                        cell.basename = basename
-
-                        for param in drop_params:
-                            params.pop(param, None)
-                            param_units.pop(param, None)
-                        cell.settings = KCellSettings(**params)
-                        cell.settings_units = KCellSettingsUnits(**param_units)
-                    if check_ports:
-                        port_names: dict[str | None, int] = defaultdict(int)
-                        for port in cell.ports:
-                            port_names[port.name] += 1
-                        duplicate_names = [
-                            (name, n) for name, n in port_names.items() if n > 1
-                        ]
-                        if duplicate_names:
-                            raise ValueError(
-                                "Found duplicate port names: "
-                                + ", ".join(
-                                    [f"{name}: {n}" for name, n in duplicate_names]
-                                )
-                                + " If this intentional, please pass "
-                                "`check_ports=False` to the @cell decorator"
-                            )
-                    match check_instances:
-                        case CHECK_INSTANCES.RAISE:
-                            if any(inst.is_complex() for inst in cell.each_inst()):
-                                raise ValueError(
-                                    "Most foundries will not allow off-grid instances. "
-                                    "Please flatten them or add check_instances=False"
-                                    " to the decorator.\n"
-                                    "Cellnames of instances affected by this:"
-                                    + "\n".join(
-                                        inst.cell.name
-                                        for inst in cell.each_inst()
-                                        if inst.is_complex()
-                                    )
-                                )
-                        case CHECK_INSTANCES.FLATTEN:
-                            if any(inst.is_complex() for inst in cell.each_inst()):
-                                cell.flatten()
-                        case CHECK_INSTANCES.VINSTANCES:
-                            if any(inst.is_complex() for inst in cell.each_inst()):
-                                complex_insts = [
-                                    inst
-                                    for inst in cell.each_inst()
-                                    if inst.is_complex()
-                                ]
-                                for inst in complex_insts:
-                                    vinst = cell.create_vinst(
-                                        self[inst.cell.cell_index()]
-                                    )
-                                    vinst.trans = inst.dcplx_trans
-                                    inst.delete()
-                        case CHECK_INSTANCES.IGNORE:
-                            pass
-                    cell.insert_vinsts(recursive=False)
-                    if snap_ports:
-                        for port in cell.ports:
-                            if port.base.dcplx_trans:
-                                dup = port.base.dcplx_trans.dup()
-                                dup.disp = self.to_um(
-                                    self.to_dbu(port.base.dcplx_trans.disp)
-                                )
-                                port.dcplx_trans = dup
-                    if add_port_layers:
-                        for port in cell.ports:
-                            if port.layer in cell.kcl.netlist_layer_mapping:
-                                if port.base.trans:
-                                    edge = kdb.Edge(
-                                        kdb.Point(0, -port.width // 2),
-                                        kdb.Point(0, port.width // 2),
-                                    )
-                                    cell.shapes(
-                                        cell.kcl.netlist_layer_mapping[port.layer]
-                                    ).insert(port.trans * edge)
-                                    if port.name:
-                                        cell.shapes(
-                                            cell.kcl.netlist_layer_mapping[port.layer]
-                                        ).insert(kdb.Text(port.name, port.trans))
-                                else:
-                                    dwidth = self.to_um(port.width)
-                                    dedge = kdb.DEdge(
-                                        kdb.DPoint(0, -dwidth / 2),
-                                        kdb.DPoint(0, dwidth / 2),
-                                    )
-                                    cell.shapes(
-                                        cell.kcl.netlist_layer_mapping[port.layer]
-                                    ).insert(port.dcplx_trans * dedge)
-                                    if port.name:
-                                        cell.shapes(
-                                            cell.kcl.netlist_layer_mapping[port.layer]
-                                        ).insert(
-                                            kdb.DText(
-                                                port.name, port.dcplx_trans.s_trans()
-                                            )
-                                        )
-                    # post process the cell
-                    for pp in post_process:
-                        pp(cell.base_kcell)
-                    cell.base_kcell.lock()
-                    if cell.kcl != self:
-                        raise ValueError(
-                            "The KCell created must be using the same"
-                            " KCLayout object as the @cell decorator. "
-                            f"{self.name!r} != {cell.kcl.name!r}. Please make sure to "
-                            "use @kcl.cell and only use @cell for cells which are"
-                            " created through kfactory.kcl. To create KCells not in "
-                            "the standard KCLayout, use either custom_kcl.kcell() or "
-                            "KCell(kcl=custom_kcl)."
-                        )
-                    return cell
-
-                _cell = wrapped_cell(**params)
-                if _cell.destroyed():
-                    # If the any cell has been destroyed, we should clean up the cache.
-                    # Delete all the KCell entrances in the cache which have
-                    # `_destroyed() == True`
-                    _deleted_cell_hashes: list[_HashedTuple] = [
-                        _hash_item
-                        for _hash_item, _cell_item in _cache.items()
-                        if _cell_item._destroyed()
-                    ]
-                    for _dch in _deleted_cell_hashes:
-                        del _cache[_dch]
-                    _cell = wrapped_cell(**params)
-
-                if info is not None:
-                    _cell.info.update(info)
-
-                return _cell
-
-            if register_factory:
-                if hasattr(f, "__name__"):
-                    function_name = f.__name__
-                elif hasattr(f, "func"):
-                    function_name = f.func.__name__
-                else:
-                    raise ValueError(f"Function {f} has no name.")
-                if tags:
-                    for tag in tags:
-                        self.factories.tags[tag].append(wrapper_autocell)
-                self.factories[basename or function_name] = wrapper_autocell
-            return wrapper_autocell
-
-        return (
-            cast(
-                Callable[
-                    [KCellFunc[KCellParams, KCell]], KCellFunc[KCellParams, KCell]
-                ],
-                decorator_autocell,
-            )
-            if _func is None
-            else decorator_autocell(_func)
-        )
-
-    @overload
-    def dcell(
-        self,
-        _func: KCellFunc[KCellParams, ProtoTKCell[Any]],
-        /,
-    ) -> KCellFunc[KCellParams, DKCell]: ...
-
-    # TODO: Fix to support KC once mypy supports it https://github.com/python/mypy/issues/17621
-    @overload
-    def dcell(
-        self,
-        /,
-        *,
-        set_settings: bool = ...,
-        set_name: bool = ...,
-        check_ports: bool = ...,
-        check_instances: CHECK_INSTANCES | None = ...,
-        snap_ports: bool = ...,
-        add_port_layers: bool = ...,
-        cache: Cache[int, Any] | dict[int, Any] | None = ...,
-        basename: str | None = ...,
-        drop_params: list[str] = ...,
-        register_factory: bool = ...,
-        overwrite_existing: bool | None = ...,
-        layout_cache: bool | None = ...,
-        info: dict[str, MetaData] | None = ...,
-        post_process: Iterable[Callable[[TKCell], None]] = ...,
-        debug_names: bool | None = ...,
-        tags: list[str] | None = ...,
-    ) -> Callable[[KCellFunc[KCellParams, DKCell]], KCellFunc[KCellParams, DKCell]]: ...
-
-    def dcell(
-        self,
-        _func: KCellFunc[KCellParams, ProtoTKCell[Any]] | None = None,
-        /,
-        *,
-        set_settings: bool = True,
-        set_name: bool = True,
-        check_ports: bool = True,
-        check_instances: CHECK_INSTANCES | None = None,
-        snap_ports: bool = True,
-        add_port_layers: bool = True,
-        cache: Cache[int, Any] | dict[int, Any] | None = None,
-        basename: str | None = None,
-        drop_params: list[str] = ["self", "cls"],
-        register_factory: bool = True,
-        overwrite_existing: bool | None = None,
-        layout_cache: bool | None = None,
-        info: dict[str, MetaData] | None = None,
-        post_process: Iterable[Callable[[TKCell], None]] = tuple(),
-        debug_names: bool | None = None,
-        tags: list[str] | None = None,
-    ) -> (
-        KCellFunc[KCellParams, DKCell]
-        | Callable[[KCellFunc[KCellParams, DKCell]], KCellFunc[KCellParams, DKCell]]
-    ):
-        """Decorator to cache and auto name the cell."""
-        if _func is None:
-            return cast(
-                Callable[
-                    [KCellFunc[KCellParams, DKCell]], KCellFunc[KCellParams, DKCell]
-                ],
-                self.dcell,
-            )
-
-        @functools.wraps(_func)
-        def wrapper(*args: KCellParams.args, **kwargs: KCellParams.kwargs) -> DKCell:
-            kcell = self.cell(_func)(*args, **kwargs)
-            return DKCell.from_kcell(kcell)
-
-        return wrapper
 
     @overload
     def vcell(
@@ -7027,7 +6590,7 @@
         """
         return self.get_cell(obj)
 
-    def get_cell(self, obj: str | int, cell_type: KCellConstructor[K] = KCell) -> K:  # type: ignore[assignment]
+    def get_cell(self, obj: str | int, cell_type: type[K] = KCell) -> K:  # type: ignore[assignment]
         """Retrieve a cell by name(str) or index(int).
 
         Attrs:
@@ -9128,14 +8691,6 @@
                     )
                     self.dmirror_y(op.dcplx_trans.disp.y)
 
-<<<<<<< HEAD
-Any [KCell][kfactory.kcell.KCell] uses this object unless another one is
-specified in the constructor."""
-cell = kcl.cell
-"""Default kcl @cell decorator."""
-vcell = kcl.vcell
-"""Default kcl @vcell decorator."""
-=======
         else:
             conn_trans = kdb.Trans.M90 if mirror else kdb.Trans.R180
             match (use_mirror, use_angle):
@@ -9155,7 +8710,6 @@
                 case True, False:
                     self._instance.trans = kdb.Trans(op.trans.disp - p.trans.disp)
                     self.dmirror_y(op.dcplx_trans.disp.y)
->>>>>>> c53f09fc
 
     def __repr__(self) -> str:
         """Return a string representation of the instance."""
@@ -9656,14 +9210,6 @@
             trans = trans.to_dtype(self.kcl.dbu)
         self.trans = kdb.DCplxTrans(trans) * self.trans
 
-<<<<<<< HEAD
-    elif isinstance(layout, ProtoKCell):
-        file = None
-        spec = importlib.util.find_spec("git")
-        if spec is not None:
-            import git
-=======
->>>>>>> c53f09fc
 
 class ProtoInstances(Generic[TUnit, TInstance], ABC):
     @abstractmethod
@@ -9837,9 +9383,9 @@
 Any [KCell][kfactory.kcell.KCell] uses this object unless another one is
 specified in the constructor."""
 cell = kcl.cell
-dcell = kcl.dcell
 """Default kcl @cell decorator."""
 vcell = kcl.vcell
+"""Default kcl @vcell decorator."""
 
 
 class DecoratorList(UserList[Any]):
@@ -10243,7 +9789,7 @@
                 _kcl.write(p, library_save_options)
                 _kcl_paths.append({"name": _kcl.name, "file": str(p)})
 
-    elif isinstance(layout, KCell):
+    elif isinstance(layout, ProtoKCell):
         file = None
         spec = importlib.util.find_spec("git")
         if spec is not None:
