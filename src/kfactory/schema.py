"""This is still experimental.

Caution is advised when using this, as the API might suddenly change.
In order to fix bugs etc.
"""

from __future__ import annotations

import keyword
import re
from collections import defaultdict
from operator import attrgetter
from pathlib import Path
from typing import (
    TYPE_CHECKING,
    Annotated,
    Any,
    Generic,
    Literal,
    Self,
    cast,
    overload,
)

from pydantic import (
    AfterValidator,
    BaseModel,
    Field,
    PrivateAttr,
    RootModel,
    field_serializer,
    field_validator,
    model_validator,
)
from ruamel.yaml import YAML

from . import kdb
from .conf import PROPID, logger
from .kcell import DKCell, KCell, ProtoTKCell
from .layout import KCLayout, get_default_kcl, kcls
from .netlist import Net, Netlist, NetlistInstance, NetlistPort, PortArrayRef, PortRef
from .typings import KC, JSONSerializable, TUnit, dbu, um

if TYPE_CHECKING:
    from collections.abc import Sequence

    from .instance import DInstance, Instance, ProtoTInstance
    from .port import ProtoPort

__all__ = ["DSchema", "Schema", "read_schema"]


yaml = YAML(typ="safe")

_schematic_default_imports = {
    "kfactory": "kf",
}


def _valid_varname(name: str) -> str:
    return name if name.isidentifier() and not keyword.iskeyword(name) else f"_{name}"


def _gez(value: TUnit) -> TUnit:
    if value < 0:
        raise ValueError(
            "x of pitch_a and y of pitch_b must be greater or equal to zero."
        )
    return value


class MirrorPlacement(BaseModel, extra="forbid"):
    mirror: bool = False


class Placement(MirrorPlacement, Generic[TUnit], extra="forbid"):
    x: TUnit | PortRef | PortArrayRef = cast("TUnit", 0)
    dx: TUnit = cast("TUnit", 0)
    y: TUnit | PortRef | PortArrayRef = cast("TUnit", 0)
    dy: TUnit = cast("TUnit", 0)
<<<<<<< HEAD
    orientation: Literal[0, 90, 180, 270] = 0
    origin: str | tuple[TUnit, TUnit] | None = None
=======
    orientation: float = 0
    port: str | None = None
>>>>>>> 7d4728c1

    @model_validator(mode="after")
    def _require_absolute_or_relative(self) -> Self:
        if self.x is None and self.dx is None:
            raise ValueError("Either x or dx must be defined.")
        if self.y is None and self.dy is None:
            raise ValueError("Either y or dy must be defined.")

        return self

    @model_validator(mode="before")
    @classmethod
    def _replace_rotation_orientation(cls, data: dict[str, Any]) -> dict[str, Any]:
        if "rotation" in data:
            data["orientation"] = data.pop("rotation")
        return data

    def is_placeable(self, placed_instances: set[str]) -> bool:
        placeable = True
        if isinstance(self.x, PortRef):
            placeable = self.x.instance in placed_instances
        if isinstance(self.y, PortRef):
            placeable = placeable and self.y.instance in placed_instances
        return placeable


class RegularArray(BaseModel, Generic[TUnit], extra="forbid"):
    columns: int = Field(gt=0, default=1)
    column_pitch: TUnit
    rows: int = Field(gt=0, default=1)
    row_pitch: TUnit

    def __repr__(self) -> str:
        return f"RegularArray(columns={self.columns}, columns_pitch=)"


class Array(BaseModel, Generic[TUnit], extra="forbid"):
    na: int = Field(gt=1, default=1)
    nb: int = Field(gt=0, default=1)
    pitch_a: tuple[Annotated[TUnit, AfterValidator(_gez)], TUnit]
    pitch_b: tuple[TUnit, Annotated[TUnit, AfterValidator(_gez)]]


class Ports(BaseModel, Generic[TUnit]):
    instance: SchemaInstance[TUnit]

    def __getitem__(self, key: str | tuple[str, int, int]) -> PortRef | PortArrayRef:
        if isinstance(key, tuple):
            if self.instance.array is None:
                raise ValueError(
                    "Cannot use an array port reference if the schema"
                    " instance is not an Array."
                )
            return PortArrayRef(
                instance=self.instance.name, port=key[0], ia=key[1], ib=key[2]
            )
        return PortRef(instance=self.instance.name, port=key)


class SchemaInstance(
    BaseModel, Generic[TUnit], extra="forbid", arbitrary_types_allowed=True
):
    name: str = Field(exclude=True)
    component: str
    settings: dict[str, JSONSerializable] = Field(default_factory=dict)
    array: RegularArray[TUnit] | Array[TUnit] | None = None
    kcl: KCLayout = Field(default_factory=get_default_kcl)
    _schema: TSchema[TUnit] = PrivateAttr()

    @field_validator("kcl", mode="before")
    @classmethod
    def _find_kcl(cls, value: str | KCLayout) -> KCLayout:
        if isinstance(value, str):
            return kcls[value]
        return value

    @field_serializer("kcl")
    def _serialize_kcl(self, kcl: KCLayout) -> str:
        return kcl.name

    @property
    def parent_schema(self) -> TSchema[TUnit]:
        if self._schema is None:
            raise RuntimeError("Schema instance has no parent set.")
        return self._schema

    @property
    def placement(self) -> MirrorPlacement | Placement[TUnit] | None:
        return self.parent_schema.placements.get(self.name)

    def place(
        self,
        x: TUnit | PortRef = 0,
        y: TUnit | PortRef = 0,
        dx: TUnit = 0,
        dy: TUnit = 0,
        orientation: Literal[0, 90, 180, 270] = 0,
        mirror: bool = False,
    ) -> Placement[TUnit]:
        placement = Placement[TUnit](
            x=x, y=y, dx=dx, dy=dy, orientation=orientation, mirror=mirror
        )
        self.parent_schema.placements[self.name] = placement
        return placement

    @overload
    def __getitem__(self, value: str) -> PortRef: ...
    @overload
    def __getitem__(self, value: tuple[str, int, int]) -> PortArrayRef: ...

    def __getitem__(self, value: str | tuple[str, int, int]) -> PortRef:
        if isinstance(value, str):
            return PortRef(instance=self.name, port=value)
        return PortArrayRef(instance=self.name, port=value[0], ia=value[1], ib=value[2])

    def connect(
        self,
        port: str | tuple[str, int, int],
        other: Port[TUnit] | PortRef,
        mirror: bool = False,
    ) -> Connection[TUnit]:
        if isinstance(port, str):
            pref = PortRef(instance=self.name, port=port)
        else:
            pref = PortArrayRef(
                instance=self.name, port=port[0], ia=port[1], ib=port[2]
            )
        conn = Connection[TUnit]((other, pref))
        self.parent_schema.connections.append(conn)
        if mirror:
            if self.name in self.parent_schema.placements:
                raise ValueError(
                    f"Cannot apply mirror to instance {self.name}"
                    " — placement already exists."
                )
            self.parent_schema.placements[self.name] = MirrorPlacement(mirror=True)
        return conn


class Route(BaseModel, Generic[TUnit], extra="forbid"):
    name: str = Field(exclude=True)
    links: list[Link[TUnit]]
    routing_strategy: str = "route_bundle"
    settings: dict[str, JSONSerializable]

    @model_validator(mode="before")
    @classmethod
    def _parse_links(cls, data: dict[str, Any]) -> dict[str, Any]:
        links = cast("dict[str, str]| None", data.get("links"))

        if isinstance(links, dict):
            data["links"] = [
                [tuple(str(k).split(",")), tuple(str(v).split(","))]
                for k, v in links.items()
            ]
        if "settings" not in data:
            data["settings"] = {}
        return data


class Port(BaseModel, Generic[TUnit], extra="forbid"):
    name: str = Field(exclude=True)
    x: TUnit | PortRef | PortArrayRef
    y: TUnit | PortRef | PortArrayRef
    dx: TUnit = cast("TUnit", 0)
    dy: TUnit = cast("TUnit", 0)
    cross_section: str
    orientation: Literal[0, 90, 180, 270]

    def __lt__(self, other: Port[Any] | PortRef) -> bool:
        if isinstance(other, Port):
            return self._as_tuple() < other._as_tuple()
        return True

    def _as_tuple(
        self,
    ) -> tuple[
        str,
        TUnit | PortRef | PortArrayRef,
        TUnit | PortRef | PortArrayRef,
        TUnit,
        TUnit,
        Literal[0, 90, 180, 270],
        str,
    ]:
        return (
            self.name,
            self.x,
            self.y,
            self.dx,
            self.dy,
            self.orientation,
            self.cross_section,
        )

    def is_placeable(self, placed_instances: set[str]) -> bool:
        placeable = True
        if isinstance(self.x, PortRef):
            placeable = self.x.instance in placed_instances
        if isinstance(self.y, PortRef):
            placeable = placeable and self.y.instance in placed_instances
        return placeable

<<<<<<< HEAD
    def as_call(self) -> str:
        port_str = f"x={self.x}, y={self.y}"
        if self.dx:
            port_str += f", {self.dx}"
        if self.dy:
            port_str += f", {self.dy}"

        return port_str

    def as_python_str(self) -> str:
        return f"schema.ports[{self.name!r}]"
=======
    def __str__(self) -> str:
        return f"CellPort[{self.name!r}]"
>>>>>>> 7d4728c1


class Link(
    RootModel[
        tuple[
            PortArrayRef | PortRef | Port[TUnit], PortArrayRef | PortRef | Port[TUnit]
        ]
    ],
    Generic[TUnit],
):
    root: tuple[
        PortArrayRef | PortRef | Port[TUnit], PortArrayRef | PortRef | Port[TUnit]
    ]

    @model_validator(mode="after")
    def _sort_data(self) -> Self:
        self.root = tuple(sorted(self.root))  # type: ignore[assignment]
        return self


class Connection(
    RootModel[
        tuple[
            Port[TUnit] | PortArrayRef | PortRef, Port[TUnit] | PortArrayRef | PortRef
        ]
    ]
):
    root: tuple[PortArrayRef | PortRef | Port[TUnit], PortArrayRef | PortRef]

    @model_validator(mode="after")
    def _sort_data(self) -> Self:
        self.root = tuple(sorted(self.root))  # type: ignore[assignment]
        if isinstance(self.root[1], Port):
            raise TypeError(
                "Two cell ports cannot be connected together. This would cause an "
                "invalid netlist."
            )
        return self

    @classmethod
    def from_list(
        cls, data: list[Any] | tuple[Any, ...] | dict[str, Any]
    ) -> Connection[TUnit]:
        if isinstance(data, list | tuple):
            if isinstance(data[0][0], list | tuple):
                p1 = {
                    "instance": data[0][0][0],
                    "port": data[0][1],
                    "ia": data[0][0][1][0],
                    "ib": data[0][0][1][1],
                }
            else:
                p1 = {"instance": data[0][0], "port": data[0][1]}
            if isinstance(data[1][0], list | tuple):
                p2 = {
                    "instance": data[1][0][0],
                    "port": data[1][1],
                    "ia": data[1][0][1][0],
                    "ib": data[1][0][1][1],
                }
            else:
                p2 = {"instance": data[1][0], "port": data[1][1]}

            return Connection.model_validate((p1, p2))
        return Connection(**data)


class TSchema(BaseModel, Generic[TUnit], extra="forbid"):
    name: str | None = None
    dependencies: list[Path] = Field(default_factory=list)
    instances: dict[str, SchemaInstance[TUnit]] = Field(default_factory=dict)
    placements: dict[str, MirrorPlacement | Placement[TUnit]] = Field(
        default_factory=dict
    )
    connections: list[Connection[TUnit]] = Field(default_factory=list)
    routes: dict[str, Route[TUnit]] = Field(default_factory=dict)
    ports: dict[str, Port[TUnit] | PortRef | PortArrayRef] = Field(default_factory=dict)
    kcl: KCLayout = Field(exclude=True, default_factory=get_default_kcl)

    def create_inst(
        self,
        name: str,
        component: str,
        settings: dict[str, JSONSerializable] | None = None,
        array: RegularArray[TUnit] | Array[TUnit] | None = None,
        placement: Placement[TUnit] | None = None,
        kcl: KCLayout | None = None,
    ) -> SchemaInstance[TUnit]:
        """Create a schema instance.

        This would be an SREF or AREF in the resulting GDS cell.

        Args:
            name: Instance name. In a schema, each instance must be named,
                unless created through routing functions.
            component: Factory name of the component to instantiate.
            settings: Settings dictionary to configure the factory.
            array: If the instance should create an array instance (AREF),
                this can be passed here as an `Array` class instance.
            placement: Optional placement for the instance. Can also be configured
                with `inst.place(...)` afterwards.

        Returns:
            Schema instance representing the args.
        """
        inst = SchemaInstance[TUnit].model_validate(
            {
                "name": name,
                "component": component,
                "settings": settings or {},
                "array": array,
                "kcl": kcl or self.kcl,
            }
        )
        inst._schema = self

        self.instances[inst.name] = inst
        if placement:
            self.placements[inst.name] = placement
        return inst

    def add_port(
        self, name: str | None = None, *, port: PortRef | PortArrayRef
    ) -> None:
        name = name or port.port
        if name not in self.ports:
            self.ports[name] = port
            return
        raise ValueError(f"Port with name {name} already exists")

    def create_port(
        self,
        name: str,
        cross_section: str,
        x: PortRef | PortArrayRef | TUnit,
        y: PortRef | PortArrayRef | TUnit,
        dx: TUnit = 0,
        dy: TUnit = 0,
        orientation: Literal[0, 90, 180, 270] = 0,
    ) -> Port[TUnit]:
        p = Port(
            name=name,
            x=x,
            y=y,
            dx=dx,
            dy=dy,
            cross_section=cross_section,
            orientation=orientation,
        )
        self.ports[p.name] = p
        return p

    def create_connection(self, port1: PortRef, port2: PortRef) -> Connection[TUnit]:
        conn = Connection[TUnit]((port1, port2))
        if port1.instance not in self.instances:
            raise ValueError(
                f"Cannot create connection to unknown instance {port1.instance}"
            )
        if port2.instance not in self.instances:
            raise ValueError(
                f"Cannot create connection to unknown instance {port2.instance}"
            )
        self.connections.append(conn)
        return conn

    def netlist(self) -> Netlist:
        nets: list[Net] = []
        if self.routes is not None:
            nets.extend(
                [
                    Net(
                        [
                            NetlistPort(name=port.name)
                            if isinstance(port, Port)
                            else port
                            for port in link.root
                        ]
                    )
                    for route in self.routes.values()
                    for link in route.links
                ]
            )
        if self.connections:
            nets.extend(
                [
                    Net(
                        [
                            NetlistPort(name=p.name) if isinstance(p, Port) else p
                            for p in connection.root
                        ]
                    )
                    for connection in self.connections
                ]
            )

        if self.ports:
            nets.extend(
                [
                    Net([NetlistPort(name=name), p])
                    for name, p in self.ports.items()
                    if isinstance(p, PortRef)
                ]
            )

        nl = Netlist(
            instances={
                inst.name: NetlistInstance(
                    name=inst.name,
                    kcl=inst.kcl.name,
                    component=inst.component,
                    settings=inst.settings,
                )
                for inst in self.instances.values()
            }
            if self.instances
            else {},
            nets=nets,
            ports=[NetlistPort(name=name) for name in self.ports],
        )
        nl.sort()
        return nl

    @model_validator(mode="before")
    @classmethod
    def _validate_model(cls, data: dict[str, Any]) -> dict[str, Any]:
        data.pop("nets", None)
        if not isinstance(data, dict):
            return data
        if "kcl" in data and isinstance(data["kcl"], str):
            data["kcl"] = kcls[data["kcl"]]
        instances = data.get("instances")
        if instances:
            for name, instance in instances.items():
                instance["name"] = name
        routes = data.get("routes")
        if routes:
            for name, route in routes.items():
                route["name"] = name
        connections = data.get("connections")
        if connections is not None and isinstance(connections, dict):
            built_connections: list[Connection[TUnit]] = []
            connections_: list[tuple[tuple[str, str], tuple[str, str]]] = [
                (k.rsplit(",", 1), v.rsplit(",", 1)) for k, v in connections.items()
            ]
            for connection_ in connections_:
                connection_0: (
                    tuple[str, str] | tuple[tuple[str, tuple[int, ...]], str]
                ) = connection_[0]
                match = re.match(r"(.*?)(<\d+\.\d+>)$", connection_[0][0])
                if match:
                    connection_0 = (
                        (
                            match.group(1),
                            tuple(
                                int(j) for j in match.group(2).strip("<>").split(".")
                            ),
                        ),
                        connection_[0][1],
                    )
                connection_1: (
                    tuple[str, str] | tuple[tuple[str, tuple[int, ...]], str]
                ) = connection_[1]
                match = re.match(r"(.*?)(<\d+\.\d+>)$", connection_[1][0])
                if match:
                    connection_1 = (
                        (
                            match.group(1),
                            tuple(
                                int(j) for j in match.group(2).strip("<>").split(".")
                            ),
                        ),
                        connection_[1][1],
                    )
                built_connections.append(
                    Connection.from_list((connection_0, connection_1))
                )
            data["connections"] = built_connections
        return data

    @model_validator(mode="after")
    def assign_backrefs(self) -> Self:
        for inst in self.instances.values():
            inst._schema = self
        return self

    def create_cell(self, output_type: type[KC]) -> KC:
        c = output_type(kcl=self.kcl)

        # calculate islands -- islands are a bunch of directly connected instances and
        # must be isolated from other islands either through no connection at all or
        # routes
        islands: dict[str, set[str]] = {}
        instance_connections: defaultdict[str, list[Connection[TUnit]]] = defaultdict(
            list
        )

        for connection in self.connections:
            pr1, pr2 = connection.root
            if isinstance(pr1, Port):
                continue
            instance_connections[pr1.instance].append(connection)
            instance_connections[pr2.instance].append(connection)
            islands1 = islands.get(pr1.instance)
            islands2 = islands.get(pr2.instance)
            match islands1 is None, islands2 is None:
                case True, True:
                    island = {pr1.instance, pr2.instance}
                    islands[pr1.instance] = island
                    islands[pr2.instance] = island
                case False, True:
                    island = islands[pr1.instance]
                    island.add(pr2.instance)
                    islands[pr2.instance] = island
                case True, False:
                    island = islands[pr2.instance]
                    island.add(pr1.instance)
                    islands[pr1.instance] = island
                case False, False:
                    island = islands[pr1.instance] | islands[pr2.instance]
                    for instance_name in island:
                        islands[instance_name] = island

        for inst_name in self.instances:
            if inst_name not in islands:
                islands[inst_name] = {inst_name}

        instances: dict[str, ProtoTInstance[Any]] = {}
        placed_islands: list[set[str]] = []
        placed_insts: set[str] = set()
        seen_islands: set[int] = set()
        unique_islands: list[set[str]] = []
        for island in islands.values():
            island_id = id(island)
            if island_id not in seen_islands:
                seen_islands.add(island_id)
                unique_islands.append(island)
        for i, island in enumerate(unique_islands):
            logger.debug("Placing island {} of schema {}, {}", i, self.name, island)
            if island not in placed_islands:
                _place_islands(
                    c,
                    island,
                    instances,
                    instance_connections,
                    self.instances,
                    placed_insts,
                )
                placed_islands.append(island)
                placed_insts |= island

        # ports
        for name, port in self.ports.items():
            if isinstance(port, Port):
                if isinstance(port.x, PortArrayRef):
                    ref = port.x
                    port.x = c.insts[ref.instance].ports[ref.port, ref.ia, ref.ib].x
                elif isinstance(port.x, PortRef):
                    port.x = c.insts[ref.instance].ports[ref.port].x
                if isinstance(port.y, PortArrayRef):
                    ref = port.y
                    port.y = c.insts[ref.instance].ports[ref.port, ref.ia, ref.ib].y
                elif isinstance(port.y, PortRef):
                    port.y = c.insts[ref.instance].ports[ref.port].y

                p = c.create_port(
                    name=port.name,
                    center=(port.x, port.y),
                    cross_section=c.get_cross_section(
                        c.kcl.get_symmetrical_cross_section(port.cross_section)
                    ),
                )
                p.orientation = port.orientation
            else:
                c.add_port(port=c.insts[port.instance].ports[port.port], name=name)
        # routes
        for route in self.routes.values():
            start_ports: list[ProtoPort[Any]] = []
            end_ports: list[ProtoPort[Any]] = []
            for link in route.links:
                l1, l2 = link.root[0], link.root[1]
                if isinstance(l1, Port):
                    p1 = c.ports[l1.name]
                elif isinstance(l1, PortArrayRef):
                    p1 = c.insts[l1.instance].ports[l1.port, l1.ia, l1.ib]
                else:
                    p1 = c.insts[l1.instance].ports[l1.port]
                start_ports.append(p1)
                if isinstance(l2, Port):
                    p2 = c.ports[l2.name]
                elif isinstance(l2, PortArrayRef):
                    p2 = c.insts[l2.instance].ports[l2.port, l2.ia, l2.ib]
                else:
                    p2 = c.insts[l2.instance].ports[l2.port]
                end_ports.append(p2)
            self.kcl.routing_strategies[route.routing_strategy](
                c, start_ports, end_ports, **route.settings
            )

        # verify connections
        port_connection_transformation_errors: list[Connection[TUnit]] = []
        connection_transformation_errors: list[Connection[TUnit]] = []
        for conn in self.connections:
            c1 = conn.root[0]
            c2 = conn.root[1]
            if isinstance(c1, Port):
                p1 = c.ports[c1.name]
                p2 = c.insts[c2.instance].ports[c2.port]
                if p1.dcplx_trans != p2.dcplx_trans:
                    port_connection_transformation_errors.append(conn)
            else:
                if isinstance(c1, PortArrayRef):
                    p1 = c.insts[c1.instance].ports[c1.port, c1.ia, c1.ib]
                else:
                    p1 = c.insts[c1.instance].ports[c1.port]
                if isinstance(c2, PortArrayRef):
                    p2 = c.insts[c2.instance].ports[c2.port, c2.ia, c2.ib]
                else:
                    p2 = c.insts[c2.instance].ports[c2.port]

                t1 = p1.dcplx_trans
                t2 = p2.dcplx_trans
                if (t1 != t2 * kdb.DCplxTrans.R180) and (t1 != t2 * kdb.DCplxTrans.M90):
                    connection_transformation_errors.append(conn)

        if connection_transformation_errors or port_connection_transformation_errors:
            raise ValueError(
                f"Not all connections in schema {self.name}"
                " could be satisfied. Missing or wrong connections:\n"
                + "\n".join(
                    f"{conn.root[0]} - {conn.root[1]}"
                    for conn in connection_transformation_errors
                    + port_connection_transformation_errors
                )
            )

        return c

    def add_route(
        self,
        name: str,
        start_ports: list[PortRef | Port[TUnit]],
        end_ports: list[PortRef | Port[TUnit]],
        routing_strategy: str,
        **settings: JSONSerializable,
    ) -> Route[TUnit]:
        if name in self.routes:
            raise ValueError(f"Route with name {name!r} already exists")
        route = Route[TUnit](
            name=name,
            routing_strategy=routing_strategy,
            links=[
                Link((sp, ep)) for sp, ep in zip(start_ports, end_ports, strict=True)
            ],
            settings=settings,
        )
        self.routes[name] = route
        return route

    def __getitem__(self, key: str) -> Port[TUnit] | PortRef:
        return self.ports[key]

    def as_schematic_cell(
        self,
        imports: dict[str, str] = _schematic_default_imports,
        kfactory_name: str | None = None,
        *,
        tunit: str,
    ) -> str:
        schema_cell = ""
        indent = 0

        def _ind() -> str:
            nonlocal indent
            return " " * indent

        kf_name = kfactory_name or imports["kfactory"]

        def _kcls(name: str) -> str:
            return f'{kf_name}.["{name}"]'

        for imp, imp_as in imports.items():
            if imp_as is None:
                schema_cell += f"import {imp}\n"
            else:
                schema_cell += f"import {imp} as {imp_as}\n"

        if imports:
            schema_cell += "\n\n"

        schema_cell += f"kcl = {_kcls(self.kcl.name)}']\n\n"

        schema_cell += "@kcl.schematic_cell\n"
        schema_cell += f"def {self.name}() -> {kf_name}.{self.__class__.__name__}:\n"
        indent = 2

        schema_cell += f"{_ind()}schema = Schema(kcl=kcl)\n\n"

        schema_cell += f"{_ind()}# Create the schema instances\n"

        names: dict[str, str] = {}

        for inst in sorted(self.instances.values(), key=attrgetter("name")):
            inst_name = _valid_varname(inst.name)
            names[inst.name] = inst_name
            schema_cell += f"{_ind()}{inst_name} = schema.create_inst(\n"
            indent += 2
            schema_cell += f"{_ind()}name={inst.name!r},\n"
            f"{_ind()}component={inst.component!r},\n"
            f"{_ind()}settings={inst.settings!r},\n"
            f"{_ind()}kcl={inst.kcl.name!r},\n"
            if inst.array is not None:
                arr = inst.array
                if isinstance(arr, RegularArray):
                    schema_cell += f"{_ind()}array=RegularArray(\n"
                    indent += 2
                    schema_cell += f"{_ind()}columns={arr.columns},\n"
                    f"{_ind()}columns_pitch={arr.column_pitch},\n"
                    f"{_ind()}rows={arr.rows},\n"
                    f"{_ind()}row_pitch={arr.row_pitch}),\n"
                    indent -= 2
                    schema_cell += f"{_ind()})\n"
                else:
                    schema_cell += f"{_ind()}array=Array(\n"
                    indent += 2
                    schema_cell += f"{_ind()}na={arr.na},\n"
                    f"{_ind()}nb={arr.nb},\n"
                    f"{_ind()}pitch_a={arr.pitch_a},\n"
                    f"{_ind()}pitch_b={arr.pitch_b}),\n"
                    indent -= 2
                    schema_cell += f"{_ind()})\n"
            indent -= 2
            schema_cell += f"{_ind()})\n"

        if self.ports:
            schema_cell += f"{_ind()}# Schema ports\n"

            for port in sorted(
                self.ports.values(), key=attrgetter("__class__.__name__")
            ):
                if isinstance(port, Port):
                    schema_cell += f"{_ind()}schema.create_port(\n"
                    indent += 2
                    schema_cell += f"{_ind()}name={port.name!r},\n"
                    schema_cell += f"{_ind()}cross_section={port.cross_section!r},\n"
                    schema_cell += f"{_ind()}orientation={port.orientation},\n"
                    if isinstance(port.x, PortRef):
                        schema_cell += (
                            f"{_ind()}x={port.x.as_python_str(names[port.x.name])},\n"
                        )
                    else:
                        schema_cell += f"{_ind()}x={port.x},\n"
                    if isinstance(port.y, PortRef):
                        schema_cell += (
                            f"{_ind()}y={port.y.as_python_str(names[port.y.name])},\n"
                        )
                    else:
                        schema_cell += f"{_ind()}y={port.y},\n"
                    if port.dx:
                        f"{_ind()}dx={port.dx},\n"
                    if port.dy:
                        f"{_ind()}dy={port.dy},\n"
                    indent -= 2
                else:
                    schema_cell += (
                        f"{_ind()}schema.add_port("
                        f"{port.as_python_str(names[port.instance])})\n"
                    )
        if self.placements:
            schema_cell += f"\n{_ind()}# Schema instance placements\n"

            for name, placement in self.placements.items():
                inst_name = names[name]
                schema_cell += f"{_ind()}{inst_name}.place(\n"
                indent += 2
                if placement.x:
                    schema_cell += f"{_ind()}x={placement.x},\n"
                if placement.y:
                    schema_cell += f"{_ind()}y={placement.y},\n"
                if placement.dx:
                    schema_cell += f"{_ind()}dx={placement.dx},\n"
                if placement.dy:
                    schema_cell += f"{_ind()}dy={placement.dy},\n"
                if placement.orientation:
                    schema_cell += f"{_ind()}orientation={placement.orientation},\n"
                if placement.mirror:
                    schema_cell += f"{_ind()}mirror={placement.mirror},\n"
                indent -= 2
                schema_cell += f"{_ind()})\n"

        if self.connections:
            schema_cell += f"\n{_ind()}# Schema connections\n"

            for connection in self.connections:
                ref1, ref2 = connection.root
                if isinstance(ref1, PortRef):
                    schema_cell += f"{_ind()}{names[ref1.instance]}.connect(\n"
                    indent += 2
                    if isinstance(ref1, PortArrayRef):
                        schema_cell += (
                            f"{_ind()}port=({ref1.port!r},{ref1.ia},{ref1.ib}),\n"
                        )
                    else:
                        schema_cell += f"{_ind()}port={ref1.port!r},\n"
                    assert isinstance(ref2, PortRef)
                    if isinstance(ref2, PortRef):
                        schema_cell += (
                            f"{_ind()}other={ref2.as_python_str(names[ref2.name])},\n"
                        )
                    indent -= 2
                    schema_cell += f"{_ind()})\n"
                else:
                    assert isinstance(ref2, PortRef)
                    schema_cell += f"{_ind()}{names[ref2.instance]}.connect(\n"
                    indent += 2
                    if isinstance(ref2, PortArrayRef):
                        schema_cell += (
                            f"{_ind()}port=({ref2.port!r}, {ref2.ia}, {ref2.ib}),\n"
                        )
                    else:
                        schema_cell += f"{_ind()}port={ref2.port!r},\n"
                    schema_cell += f"{_ind()}other=schema.ports[{ref1.name!r}]\n"
                    indent -= 2
                    schema_cell += f"{_ind()})\n"
        if self.routes:
            schema_cell += f"\n{_ind()}# Schema routes\n"
            for route in self.routes.values():
                schema_cell += f"{_ind()}schema.add_route(\n"
                indent += 2
                # schema_cell += f"{_ind()}
                schema_cell += f"{_ind()}name={route.name!r},\n"
                start_ports: list[str] = []
                end_ports: list[str] = []
                for link in route.links:
                    p1, p2 = link.root
                    if isinstance(p1, Port):
                        start_ports.append(p1.as_python_str())
                    else:
                        start_ports.append(p1.as_python_str(names[p1.instance]))
                    if isinstance(p2, Port):
                        start_ports.append(p2.as_python_str())
                    else:
                        start_ports.append(p2.as_python_str(names[p2.instance]))

                schema_cell += f"{_ind()}start_ports=[{', '.join(start_ports)}],\n"
                schema_cell += f"{_ind()}end_ports=[{', '.join(end_ports)}],\n"
                schema_cell += f"{_ind()}routing_strategy={route.routing_strategy!r},\n"
                for key, value in route.settings.items():
                    if isinstance(value, str):
                        schema_cell += f"{_ind()}{key}={value!r},\n"
                    else:
                        schema_cell += f"{_ind()}{key}={value},\n"
                indent -= 2
                schema_cell += f"{_ind()})\n"

        schema_cell += f"{_ind()}return schema"

        return schema_cell


class Schema(TSchema[dbu]):
    """Schema with a base unit of dbu for placements."""


class DSchema(TSchema[um]):
    """Schema with a base unit of um for placements."""


def _create_kinst(
    c: ProtoTKCell[TUnit],
    schema_inst: SchemaInstance[TUnit],
) -> ProtoTInstance[TUnit]:
    kinst: Instance | DInstance

    vec_class = kdb.Vector if isinstance(c, KCell) else kdb.DVector
    if schema_inst.array:
        if isinstance(schema_inst.array, RegularArray):
            a = vec_class(x=schema_inst.array.column_pitch, y=0)
            b = vec_class(x=0, y=schema_inst.array.row_pitch)
            na = schema_inst.array.columns
            nb = schema_inst.array.rows
        else:
            a = vec_class(*schema_inst.array.pitch_a)
            b = vec_class(*schema_inst.array.pitch_b)
            na = schema_inst.array.na
            nb = schema_inst.array.nb
        if schema_inst.settings:
            kinst = c.create_inst(
                schema_inst.kcl.get_component(
                    schema_inst.component, **schema_inst.settings
                ),
                a=a,  # type: ignore[arg-type]
                b=b,  # type: ignore[arg-type]
                na=na,
                nb=nb,
            )
        else:
            kinst = c.create_inst(
                schema_inst.kcl.get_component(schema_inst.component),
                a=a,  # type: ignore[arg-type]
                b=b,  # type: ignore[arg-type]
                na=na,
                nb=nb,
            )
    elif schema_inst.settings:
        kinst = c.create_inst(
            schema_inst.kcl.get_component(schema_inst.component, **schema_inst.settings)
        )
    else:
        kinst = c.create_inst(schema_inst.kcl.get_component(schema_inst.component))
    kinst.name = schema_inst.name
    kinst.is_mirrored = schema_inst.placement.mirror if schema_inst.placement else False  # type: ignore[attr-defined]

    return kinst


def _place_islands(
    c: ProtoTKCell[TUnit],
    schema_island: set[str],
    instances: dict[str, ProtoTInstance[TUnit]],
    connections: dict[str, list[Connection[TUnit]]],
    schema_instances: dict[str, SchemaInstance[TUnit]],
    placed_insts: set[str],
) -> set[str]:
    target_length = len(schema_island)

    placeable_insts: set[str] = set()

    for inst in schema_island:
        schema_inst = schema_instances[inst]
        kinst = _create_kinst(c, schema_inst)
        instances[inst] = kinst
        if schema_inst.placement:
            if isinstance(schema_inst.placement, Placement):
                logger.debug("Placing {}", schema_inst.name)
                p = schema_inst.placement
                assert p is not None
                if p.is_placeable(placed_insts):
                    x = (
                        instances[p.x.instance].ports[p.x.port].x
                        if isinstance(p.x, PortRef)
                        else p.x
                    )
                    y = (
                        instances[p.y.instance].ports[p.y.port].y
                        if isinstance(p.y, PortRef)
                        else p.y
                    )

                    st = kinst._standard_trans()
                    if st is kdb.Trans or st is kdb.ICplxTrans:
                        kinst.transform(
                            kdb.ICplxTrans(
                                mag=1,
                                rot=p.orientation,
                                mirrx=p.mirror,
                                x=x + p.dx,
                                y=y + p.dy,
                            )
                        )
                    else:
                        kinst.transform(
                            kdb.DCplxTrans(
                                mag=1,
                                rot=p.orientation,
                                mirrx=p.mirror,
                                x=x + p.dx,
                                y=y + p.dy,
                            )
                        )
                    placed_insts.add(inst)
            else:
                kinst.transform(kdb.Trans.M0)

    placed_island_insts = placed_insts & schema_island

    while len(placed_island_insts) < target_length:
        placeable_insts = _get_placeable(placed_insts, connections)

        _connect_instances(instances, placeable_insts, connections, placed_insts)
        placed_insts |= placeable_insts
        placed_island_insts |= placeable_insts

        if not placeable_insts:
            raise ValueError("Could not place all instances.")

    return placed_insts


def _connect_instances(
    instances: dict[str, ProtoTInstance[TUnit]],
    place_insts: set[str],
    connections: dict[str, list[Connection[TUnit]]],
    placed_instances: set[str],
) -> None:
    for inst_name in place_insts:
        inst = instances[inst_name]
        for conn in connections[inst_name]:
            if isinstance(conn.root[0], Port):
                continue
            if (
                conn.root[0].instance == inst_name
                and conn.root[1].instance in placed_instances
            ):
                inst.connect(
                    conn.root[0].port,
                    instances[conn.root[1].instance],
                    conn.root[1].port,
                    use_angle=True,
                    use_mirror=False,
                )
                break
            if conn.root[0].instance in placed_instances:
                inst.connect(
                    conn.root[1].port,
                    instances[conn.root[0].instance],
                    conn.root[0].port,
                    use_angle=True,
                    use_mirror=False,
                )
                break
        else:
            raise ValueError("Could not connect all instances")


def _get_placeable(
    placed_insts: set[str], connections: dict[str, list[Connection[TUnit]]]
) -> set[str]:
    placeable_insts: set[str] = set()
    for inst in placed_insts:
        for connection in connections[inst]:
            ref1, ref2 = connection.root
            if isinstance(ref1, Port):
                placeable_insts.add(ref2.instance)
            else:
                placeable_insts |= {ref1.instance, ref2.instance}
    return placeable_insts - placed_insts


@overload
def get_schema(
    c: KCell,
    exclude_port_types: Sequence[str] | None = ("placement", "pad", "bump"),
) -> TSchema[int]: ...


@overload
def get_schema(
    c: DKCell,
    exclude_port_types: Sequence[str] | None = ("placement", "pad", "bump"),
) -> TSchema[float]: ...


def get_schema(
    c: KCell | DKCell,
    exclude_port_types: Sequence[str] | None = ("placement", "pad", "bump"),
) -> TSchema[int] | TSchema[float]:
    if isinstance(c, KCell):
        schema: TSchema[int] | TSchema[float] = Schema(name=c.name)
    else:
        schema = DSchema(name=c.name)

    for inst in c.insts:
        name = inst.property(PROPID.NAME)
        if name is not None:
            schema.create_inst(name, inst.cell.factory_name or inst.cell.name)

    return schema


@overload
def read_schema(file: Path | str, unit: Literal["dbu"] = "dbu") -> Schema: ...


@overload
def read_schema(file: Path | str, unit: Literal["um"]) -> DSchema: ...


def read_schema(
    file: Path | str, unit: Literal["dbu", "um"] = "dbu"
) -> Schema | DSchema:
    file = Path(file).resolve()
    if not file.is_file():
        raise ValueError(f"{file=} is either not a file or does not exist.")
    with file.open(mode="rt") as f:
        yaml_dict = yaml.load(f)
        if unit == "dbu":
            return Schema.model_validate(yaml_dict, strict=True)
        return DSchema.model_validate(yaml_dict)


TSchema[Annotated[int, str]].model_rebuild()
TSchema[Annotated[float, str]].model_rebuild()
SchemaInstance.model_rebuild()<|MERGE_RESOLUTION|>--- conflicted
+++ resolved
@@ -78,13 +78,8 @@
     dx: TUnit = cast("TUnit", 0)
     y: TUnit | PortRef | PortArrayRef = cast("TUnit", 0)
     dy: TUnit = cast("TUnit", 0)
-<<<<<<< HEAD
-    orientation: Literal[0, 90, 180, 270] = 0
-    origin: str | tuple[TUnit, TUnit] | None = None
-=======
     orientation: float = 0
     port: str | None = None
->>>>>>> 7d4728c1
 
     @model_validator(mode="after")
     def _require_absolute_or_relative(self) -> Self:
@@ -288,7 +283,9 @@
             placeable = placeable and self.y.instance in placed_instances
         return placeable
 
-<<<<<<< HEAD
+    def __str__(self) -> str:
+        return f"CellPort[{self.name!r}]"
+
     def as_call(self) -> str:
         port_str = f"x={self.x}, y={self.y}"
         if self.dx:
@@ -300,10 +297,6 @@
 
     def as_python_str(self) -> str:
         return f"schema.ports[{self.name!r}]"
-=======
-    def __str__(self) -> str:
-        return f"CellPort[{self.name!r}]"
->>>>>>> 7d4728c1
 
 
 class Link(
