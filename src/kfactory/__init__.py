--- conflicted
+++ resolved
@@ -26,27 +26,15 @@
 from .config import logger
 
 
-<<<<<<< HEAD
 __version__ = "0.4.6"
 
 
 def __getattr__(name: str) -> "KLib":
-    # TODO: Remove with 0.4.6
+    # TODO: Remove with 0.5
     if name != "library":
         raise AttributeError(f"module '{__name__}' has no attribute '{name}'")
     logger.opt(ansi=True).bind(with_backtrace=True).warning(
-        "<red>DeprecationWarning:</red> library has been renamed to klib since version 0.3.1 and library will be removed with 0.4.6, update your code to use klib instead",
-=======
-__version__ = "0.4.5"
-
-
-def __getattr__(name: str) -> "KLib":
-    # TODO: Remove with 0.4.5
-    if name != "library":
-        raise AttributeError(f"module '{__name__}' has no attribute '{name}'")
-    logger.opt(ansi=True).bind(with_backtrace=True).warning(
-        "<red>DeprecationWarning:</red> library has been renamed to klib since version 0.3.1 and library will be removed with 0.4.5, update your code to use klib instead",
->>>>>>> c0c93a74
+        "<red>DeprecationWarning:</red> library has been renamed to klib since version 0.3.1 and library will be removed with 0.5, update your code to use klib instead",
     )
     return klib
 
