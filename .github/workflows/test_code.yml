--- conflicted
+++ resolved
@@ -10,6 +10,68 @@
   workflow_dispatch:
 
 jobs:
+  pre-commit:
+    runs-on: ubuntu-latest
+    steps:
+      - uses: actions/checkout@v5
+      - uses: actions/setup-python@v5
+      - uses: pre-commit/action@v3.0.1
+
+  run-ty:
+    runs-on: ${{ matrix.os }}
+    strategy:
+      matrix:
+        python-version:
+          - "3.11"
+        os: [ubuntu-latest]
+    steps:
+      - uses: actions/checkout@v5
+      - uses: astral-sh/setup-uv@v6
+      - name: Install dependencies
+        run: |
+          uv sync --extra dev
+      - name: Run ty check and comment results
+        run: |
+          uv run ty check src/kfactory > ty_output.txt 2>&1 || true
+
+          DIAGNOSTIC_COUNT=$(grep -o "Found [0-9]* diagnostics" ty_output.txt | grep -o "[0-9]*" || echo "0")
+          echo "Found $DIAGNOSTIC_COUNT diagnostics"
+
+          if [ "${{ github.event_name }}" = "pull_request" ]; then
+            COMMENT_BODY="**Ty Results**
+
+          Found **$DIAGNOSTIC_COUNT** diagnostics when type checking the codebase.
+
+          <details>
+          <summary>View full ty output</summary>
+
+          \`\`\`
+          $(cat ty_output.txt)
+          \`\`\`
+          </details>
+
+          _Updated: $(date)_"
+
+            # Check if comment already exists
+            EXISTING_COMMENT=$(gh api repos/${{ github.repository }}/issues/${{ github.event.number }}/comments \
+              --jq '.[] | select(.body | contains("**Ty Results**")) | .id' | head -1 || echo "")
+
+            if [ -n "$EXISTING_COMMENT" ]; then
+              # Update existing comment
+              gh api repos/${{ github.repository }}/issues/comments/$EXISTING_COMMENT \
+                -X PATCH \
+                -f body="$COMMENT_BODY"
+              echo "Updated existing comment $EXISTING_COMMENT"
+            else
+              # Create new comment
+              gh api repos/${{ github.repository }}/issues/${{ github.event.number }}/comments \
+                -f body="$COMMENT_BODY"
+              echo "Created new comment"
+            fi
+          fi
+        env:
+          GH_TOKEN: ${{ github.token }}
+
   test_code:
     runs-on: ${{ matrix.os }}
     strategy:
@@ -49,7 +111,6 @@
       - name: Test with pytest
         env:
           KFACTORY_LOGFILTER_LEVEL: "ERROR"
-<<<<<<< HEAD
         run: uv run -p ${{ matrix.python-version }} --extra ci --resolution lowest-direct --isolated pytest -s -n logical
 
   coverage:
@@ -58,12 +119,8 @@
       matrix:
         python-version:
           - "3.13"
-        os: [ubuntu-latest]
+        os: [macos-latest]
     steps:
-      - name: Install graphviz
-        shell: bash -l {0}
-        run: |
-          DEBIAN_FRONTEND=noninteractive sudo apt install graphviz graphviz-dev
       - uses: actions/checkout@v5
       - uses: astral-sh/setup-uv@v6
         with:
@@ -87,10 +144,6 @@
         os: [ubuntu-latest]
 
     steps:
-      - name: Install graphviz
-        shell: bash -l {0}
-        run: |
-          DEBIAN_FRONTEND=noninteractive sudo apt install graphviz graphviz-dev
       - uses: actions/checkout@v5
       - uses: actions/setup-python@v5
         with:
@@ -106,7 +159,4 @@
           python -m ipykernel install --user --name python3
           uv sync --all-extras
       - name: Test documentation
-        run: uv run -p ${{ matrix.python-version }} --extra docs --isolated mkdocs build -f docs/mkdocs.yml
-=======
-        run: uv run -p ${{ matrix.python-version }} --extra ci --resolution lowest-direct --isolated pytest -s -n logical
->>>>>>> fcd4441f
+        run: uv run -p ${{ matrix.python-version }} --extra docs --isolated mkdocs build -f docs/mkdocs.yml