--- conflicted
+++ resolved
@@ -154,29 +154,17 @@
         return parent_cell
 
     with pytest.raises(ValueError):
-<<<<<<< HEAD
-        kcl.cell(check_instances=kf.CHECK_INSTANCES.RAISE)(test_cell_with_rotation)(
-            "test_rase"
-        )
-
-    cell = kcl.cell(check_instances=kf.CHECK_INSTANCES.FLATTEN)(
-=======
         kcl.cell(check_instances=kf.kcell.CheckInstances.RAISE)(
             test_cell_with_rotation
         )("test_rase")
 
     cell = kcl.cell(check_instances=kf.kcell.CheckInstances.FLATTEN)(
->>>>>>> 5866160b
         test_cell_with_rotation
     )("test_flatten")
 
     assert len(cell.insts) == 0
 
-<<<<<<< HEAD
-    cell2 = kcl.cell(check_instances=kf.CHECK_INSTANCES.VINSTANCES)(
-=======
     cell2 = kcl.cell(check_instances=kf.kcell.CheckInstances.VINSTANCES)(
->>>>>>> 5866160b
         test_cell_with_rotation
     )("test_vinstances")
 
@@ -184,11 +172,7 @@
     assert len(cell2.vinsts) == 0
     assert len(cell2.insts) == 1
 
-<<<<<<< HEAD
-    kcl.cell(check_instances=kf.CHECK_INSTANCES.IGNORE)(test_cell_with_rotation)(
-=======
     kcl.cell(check_instances=kf.kcell.CheckInstances.IGNORE)(test_cell_with_rotation)(
->>>>>>> 5866160b
         "test_ignore"
     )
 
