--- conflicted
+++ resolved
@@ -505,7 +505,6 @@
     assert ports.pformat()
 
 
-<<<<<<< HEAD
 def test_kcell_transformation(kcl: kf.KCLayout, layers: Layers) -> None:
     c = kcl.kcell("Test Port Transformation")
     t_ = kf.kdb.Trans(rot=1, x=0, y=5000)
@@ -517,7 +516,8 @@
     assert p.trans == t * t_
     assert p.trans == p_.copy(t).trans
     c.delete()
-=======
+
+
 def test_ports_hash(kcl: kf.KCLayout, layers: Layers) -> None:
     c = kf.factories.straight.straight_dbu_factory(kcl)(
         width=5000, length=10000, layer=layers.WG
@@ -531,7 +531,6 @@
         width=5000, length=10000, layer=layers.WG
     )
     repr(c.ports)
->>>>>>> a51db44d
 
 
 if __name__ == "__main__":
