--- conflicted
+++ resolved
@@ -64,14 +64,13 @@
 ports:
   o1: mmi_short,o2
   o2: mmi_short,o3
-"""
+"""  # noqa: E501
     schema = kf.DSchema.model_validate(yaml.load(schema_yaml))
     for inst in schema.instances.values():
         _ = inst.parent_schema.name
 
     schema_str = schema.as_schematic_cell(tunit="int")
-
-    print(schema_str)
+    assert schema_str is not None
 
 
 def test_schema_create() -> None:
@@ -681,11 +680,10 @@
         == nl2[c.name]
     )
 
-<<<<<<< HEAD
     schema_str = schema.as_schematic_cell(tunit="int")
 
-    print(schema_str)
-=======
+    assert schema_str is not None
+
 
 @pytest.mark.parametrize(
     "path",
@@ -707,5 +705,4 @@
         yaml = YAML(typ=["rt", "safe", "string"])
         schema = kf.DSchema.model_validate(yaml.load(f))
         for inst in schema.instances.values():
-            _ = inst.parent_schema.name
->>>>>>> 7d4728c1
+            _ = inst.parent_schema.name