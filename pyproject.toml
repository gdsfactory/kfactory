--- conflicted
+++ resolved
@@ -26,11 +26,8 @@
 	"pydantic-settings >= 2.0.1, < 3",
 	"loguru",
 	"tomli",
-<<<<<<< HEAD
 	"requests",
-=======
 	"typer[all]",
->>>>>>> 6dd7b2c7
 ]
 
 [project.optional-dependencies]
