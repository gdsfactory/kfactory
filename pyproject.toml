[build-system]
requires = ["setuptools>=74", "wheel", "build", "setuptools_scm[toml]>=8.1"]
build-backend = "setuptools.build_meta"

[project]
name = "kfactory"
description = "KLayout API implementation of gdsfactory"
readme = "README.md"
classifiers = [
    "Programming Language :: Python :: 3.11",
    "Programming Language :: Python :: 3.12",
    "Programming Language :: Python :: 3.13",
    "Operating System :: OS Independent",
]
requires-python = ">=3.11"


<<<<<<< HEAD
version = "2.0.0rc0"
=======
version = "1.14.2"
>>>>>>> c6429813
authors = [{ name = "gdsfactory community", email = "contact@gdsfactory.com" }]
dependencies = [
    "aenum >= 3.1.15, < 4",
    "cachetools >= 5.2.0",
    "klayout >= 0.30, < 0.31.0",
    "loguru >= 0.7.3, < 0.8",
    "pydantic >= 2.11, < 2.12",
    "pydantic-extra-types>=2.10.5",
    "pydantic-settings >= 2.0.1, < 3",
    "pygit2 >= 1.18.2, < 2",
    "rapidfuzz >= 3.13.0, < 4",
    "rectangle-packer >= 2.0.2, < 3",
    "requests >= 2.23.3, < 3",
    "ruamel.yaml.string >= 0.1.1, < 0.2",
    "scipy >= 1.14.1, < 2",
    "toolz >= 1, < 2",
    "typer >= 0.15.2, < 0.18",
]

[project.optional-dependencies]
dev = [
    "kfactory[ci]",
    "mypy>=1.15.0",
    "pre-commit>=4.2.0",
    "pylsp-mypy>=0.7.0",
    "pytest>=8.3.5",
    "python-lsp-server[all]>=1.13.1",
    "ruff>=0.9.2",
    "rust-just>=1.42.4",
    "tbump>=6.11.0",
    "ty>=0.0.1a17",
    "types-cachetools>=5.5.0.20240820",
    "types-docutils>=0.21.0.20241128",
    "types-pygments>=2.19.0.20250305",
    "types-requests>=2.32.0.20250328",
    "types-setuptools>=76.0.0.20250328",
    "scipy-stubs",
]
docs = [
    "kfactory[ipy]",
    "erdantic>=1.1.1",
    "markdown-exec>=1.10.3",
    "mkdocs>=1.6.1",
    "mkdocs-gen-files>=0.5.0",
    "mkdocs-jupyter>=0.25.1",
    "mkdocs-literate-nav>=0.6.2",
    "mkdocs-material>=9.6.9",
    "mkdocs-section-index>=0.3.9",
    "mkdocs-video>=1.5.0",
    "mkdocstrings[python]>=0.29.0",
    "pymdown-extensions>=10.14.3",
    "griffe-pydantic>=1.1.4",
    "griffe-inherited-docstrings>=1.1.1",
    "griffe-warnings-deprecated>=1.1.0",
]
ci = [
    "pytest >= 8.3.5",
    "pytest-cov>=6.0.0",
    "pytest-randomly>=3.16.0",
    "pytest-regressions>=2.7.0",
    "pytest-xdist>=3.6.1",
    "types-cachetools>=5.5.0.20240820",
    "types-requests>=2.32.0.20250328",
]
ipy = [
    "ipyevents>=2.0.2",
    "ipython>=9.0.2",
    "ipytree>=0.2.2",
    "ipywidgets>=8.1.5",
]


[project.scripts]
kf = "kfactory.cli:app"

[tool.setuptools.packages.find]
where = ["src"]

[tool.mypy]
python_version = "3.11"
strict = true
exclude = ["src/kfactory/widgets/interactive.py"]
plugins = ["pydantic.mypy"]

follow_imports = "silent"
warn_redundant_casts = true
warn_unused_ignores = true
disallow_any_generics = true
no_implicit_reexport = true
disallow_untyped_defs = true

[tool.pydantic-mypy]
init_forbid_extra = true
init_typed = true
warn_required_dynamic_aliases = true

[[tool.mypy.overrides]]
module = ["src.*"]
ignore_missing_imports = true

[tool.pylsp-mypy]
enabled = true
live_mode = true
strict = true

[tool.pytest.ini_options]
testpaths = ["src", "tests"]
addopts = '--tb=short'
norecursedirs = ["extra/*.py"]


[tool.coverage.html]
directory = "_build/coverage_html_report"

[tool.codespell]
ignore-words-list = "euclidian,TE,TE/TM,te,ba,FPR,fpr_spacing,ro,nd,donot,schem"
skip = "pyproject.toml, uv.lock"

[tool.ty.src]
exclude = [
    "src/kfactory/widgets/interactive.py",
]

[tool.ruff]
fix = true
line-length = 88
exclude = ["docs", "src/kfactory/widgets/interactive.py"]
indent-width = 4
target-version = "py311"

[tool.ruff.lint]
select = ["ALL"]
ignore = [
    "ANN401",
    "ARG",
    "BLE001",
    "C901",
    "COM812",
    "D100",
    "D",
    "EM",
    "FBT",
    "PLR0904",
    "PLR0911",
    "PLR0912",
    "PLR0913",
    "PLR0915",
    "PT011",
    "PT012",
    "S101",
    "S311",
    "SLF001",
    "TC004",
    "TID252",
    "TRY003",
    "PLW1641",
    "PLC0415",
]
per-file-ignores = { "tests/*.py" = ["D", "PLR2004", "INP001", "EM101"] }

[tool.ruff.format]
# Like Black, use double quotes for strings.
quote-style = "double"
# Like Black, indent with spaces, rather than tabs.
indent-style = "space"
# Like Black, respect magic trailing commas.
skip-magic-trailing-comma = false
# Like Black, automatically detect the appropriate line ending.
line-ending = "auto"

[tool.ruff.lint.pydocstyle]
convention = "google"

[tool.coverage.report]
exclude_also = [
    "if self\\.debug",
    "raise AssertionError",
    "raise NotImplementedError",
    "if 0:",
    "if __name__ == .__main__.:",
    "@(abc\\.)?abstractmethod",
    "if TYPE_CHECKING:",
    "@overload",
    "class .*\\(Protocol(\\[.*\\])?(,.*)?.*\\):",
    "def .*:[\\s]*\\.\\.\\.$",
]
ignore_errors = true

[tool.coverage.run]
omit = ["src/kfactory/cli/**/*.py"]


[tool.tbump]
# Uncomment this if your project is hosted on GitHub:
# github_url = "https://github.com/<user or organization>/<project>/"

[tool.tbump.version]
<<<<<<< HEAD
current = "2.0.0rc0"
=======
current = "1.14.2"
>>>>>>> c6429813

# Example of a semver regexp.
# Make sure this matches current_version before
# using tbump
regex = '''
  (?P<major>\d+)
  \.
  (?P<minor>\d+)
  \.
  (?P<patch>\d+)
  (?:
    (?P<pre>(a|b|rc)\d+)
  )?
  $
  '''

[tool.tbump.git]
message_template = "Bump to {new_version}"
tag_template = "v{new_version}"

# For each file to patch, add a [[file]] config
# section containing the path of the file, relative to the
# tbump.toml location.
[[tool.tbump.file]]
src = "README.md"

[[tool.tbump.file]]
src = "pyproject.toml"
search = 'version = "{current_version}"'

[[tool.tbump.file]]
src = "pyproject.toml"
search = 'current = "{current_version}"'

[[tool.tbump.file]]
src = "src/kfactory/__init__.py"
# You can specify a list of commands to
# run after the files have been patched
# and before the git commit is made

[tool.basedpyright]
reportUnusedCallResult = false
reportUnusedExpression = false

[dependency-groups]
dev = [
    "ty>=0.0.1a17",
]<|MERGE_RESOLUTION|>--- conflicted
+++ resolved
@@ -15,11 +15,7 @@
 requires-python = ">=3.11"
 
 
-<<<<<<< HEAD
 version = "2.0.0rc0"
-=======
-version = "1.14.2"
->>>>>>> c6429813
 authors = [{ name = "gdsfactory community", email = "contact@gdsfactory.com" }]
 dependencies = [
     "aenum >= 3.1.15, < 4",
@@ -217,11 +213,7 @@
 # github_url = "https://github.com/<user or organization>/<project>/"
 
 [tool.tbump.version]
-<<<<<<< HEAD
-current = "2.0.0rc0"
-=======
-current = "1.14.2"
->>>>>>> c6429813
+current = "1.14.1"
 
 # Example of a semver regexp.
 # Make sure this matches current_version before
@@ -232,10 +224,6 @@
   (?P<minor>\d+)
   \.
   (?P<patch>\d+)
-  (?:
-    (?P<pre>(a|b|rc)\d+)
-  )?
-  $
   '''
 
 [tool.tbump.git]
